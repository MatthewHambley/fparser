--- conflicted
+++ resolved
@@ -11,18 +11,14 @@
 * A. R. Porter, Science & Technology Facilities Council, UK
 * P. Vitt, University of Siegen, Germany
 
-<<<<<<< HEAD
 15/01/2017 PR #67. Move old testing code from source files into test
 	   framework.
 
-08/01/2017 PR #65 and issue #59. fparser no longer presumes to set-up
-=======
 12/01/2018 PR #66 and issue #64. Fix bug where = in a string was being
            treated like an assignment, causing parse errors in some
            format statements
 
 08/01/2018 PR #65 and issue #59. fparser no longer presumes to set-up
->>>>>>> 3641b480
            logging - this is left to the master application.
 
 ## Release 0.0.6 (04/12/2017) ##
