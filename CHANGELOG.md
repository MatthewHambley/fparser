# Change log for the fparser package #

Original code by Pearu Peterson.

Modifications by (in alphabetical order):

* R. W. Ford, Science & Technology Facilities Council, UK
* M. Hambley, UK Met Office
* J. Henrichs, Australia Bureau of Meteorology
* I. Kavcic, UK Met Office
* A. R. Porter, Science & Technology Facilities Council, UK
* P. Vitt, University of Siegen, Germany

<<<<<<< HEAD
23/11/2018 PR #122 for issue #118. Bug fix for reporting invalid
           Fortran when parsing "use module_name, only:" in fparser2.
=======
21/11/2018 PR #127 for #126. Adds get_child function to help AST traversal.

19/11/2018 PR #124 for #112. Bug fix - spaces within names are now
           rejected by fparser2.

15/11/2018 PR #123 for #117, Fixes a bug that caused fparser to crash
           for code where a PROGRAM statement was missing an associated
           name.
>>>>>>> c8565178

14/11/2018 PR #121 for #120. Fixes bug in BlockBase such that name
           matches are no longer case sensitive. Improves error
           handling.

08/10/2018 PR #111 - bug fix for #110. Adds support for `kind(my_var)`
           inside a kind expression for a variable declaration.

03/09/2018 PR #100 for issue #99. Adds new SyntaxError to fparser2 and
           fixes bug so that errors are reported correctly for multiple
           program units in a single source file.

08/08/2018 PR #96, for issue #95. Removes dependency on nose and
           tidy test_fortran2003.py for pylint.

01/08/2018 PR #94 for issue #92. Re-structures fparser2 and introduces
           a parser factory. This creates a parser for a specified
           Fortran dialect (currently 2003 or 2008). Intoduces support
           for Fortran2008 submodules.

09/07/2018 PR #90 for issue #89. Make fparser2 pycodestyle conformant.

09/07/2018 PR #88 for issue #81. Bug fix for undefined variable in fparser
           class 'HasImplicitStmt'.

07/07/2018 PR #71 for issue #68. Adds support for keeping input comments
           in the Fortran output for parser 2.

27/06/2018 PR #85 for issue #82. Adds support for the full list of possible
           procedure attributes (POINTER and PROTECTED were missing).

19/06/2018 PR #86 and issue #83. Adds support for the full list of possible
           procedure specifications (MODULE and IMPURE were missing).

## Release 0.0.7 (23/04/2018) ##

20/04/2018 PR #78 and issue #74. Allow the use of the fparser cache to
	   be controlled and disable its use by default.

19/04/2018 PR #70. Re-organise module structure in order to split
	   versions 1 and 2 of the parser.

23/03/2018 PR #75. Allow FortranFileReader to accept either a filename
           or a file handle. Many pylint/pep8 improvements.

20/03/2018 PR #77 and issue #76. Fix bug in ALLOCATE statement when
	   using names of derived types as type specifiers.

05/03/2018 PR #73. Improvements to SourceInfo so that it can take either
	   a filename or a file handle.

26/02/2018 PR #72 and issue #69. Fixes for bugs found when using fparser2
	   to parse and then re-generate LFRic code.

15/01/2018 PR #67. Move old testing code from source files into test
	   framework.

12/01/2018 PR #66 and issue #64. Fix bug where = in a string was being
           treated like an assignment, causing parse errors in some
           format statements

08/01/2018 PR #65 and issue #59. fparser no longer presumes to set-up
           logging - this is left to the master application.

## Release 0.0.6 (04/12/2017) ##

04/12/2017 PRs #61 and #62. Remove the dependence on numpy.

24/11/2017 PR #60. Add fparser2 support for the 'deferred' attribute on a
           procedure declaration.

24/11/2017 PR #54. Add support for array initialisation using square
	   brackets in fparser1, e.g. 'integer :: a(2) = [x, y]'

09/11/2017 Issue #40 and PR #56 bug fix for missing comma when
           generating "USE, intrinsic :: ..."

21/10/2017 issue #36 and PR #47 generate correct open statement in
           fparser2 when the 'UNIT' keyword is not provided

20/10/2017 PR #49 pep8, pylint and nose->pytest changes for test_parse.py

20/10/2017 issue #43 and PR #48 add support for Python 3.

19/10/2017 issue #45 and PR #46 - bug fix for optional '::'
           between MODULE PROCEDURE and <procedure name>

13/10/2017 issue #41 and PR #42 - removed __init__.py files from
           directories that do not contain package code

28/09/2017 issue #35 pr #39 add support for the 'opened' option
	   in the inquire statement in fparser2.

06/09/2017 issue #34 pr #37 Fix a format statement parsing
	   bug in fparser2

## Release 0.0.5 (20/06/2017) ##

20/06/2017 issue #30 pr #31 Extend fparser1 to support
 	   Fortran2003 procedure declarations

## Release 0.0.4 ##

11/05/2017 pypi configuration was incorrect so 0.0.3 was
           released on github but not on pypi. 0.0.4 has the
           same functionality as 0.0.3 but is available on
           both pypi and github.

## Release 0.0.3 ##

11/05/2017 #27 Fix a bug in fparser1 to support (Fortran2003)
           class declarations e.g. CLASS(my_class) :: var

## Release 0.0.2 ##

22/03/2017 #11 Configure Travis to automatically release to
           pypi when a tag is created. Create release 0.0.2.

03/03/2017 #5 Extend fparser1 to support calls to type-bound
           procedures when accessed via array elements.

24/02/2017 #4 Extend fparser1 to support the (Fortran2003)
           SELECT TYPE block.

09/02/2017 #2 Create initial documentation, mostly based on
	   Pearu's previous work.

07/02/2017 #10 Merge in fixes to Fortran2003 parser originally
  	   done as part of Habakkuk development.

## Release 0.0.1 ##

31/01/2017 #6 Create first release and upload to pypi.

31/01/2017 #7 Apply regex bug-fix to 'entry' parsing so that
	   all tests pass.

16/01/2017 #1 Initial import of parser code extracted from
	   the f2py project.<|MERGE_RESOLUTION|>--- conflicted
+++ resolved
@@ -11,10 +11,6 @@
 * A. R. Porter, Science & Technology Facilities Council, UK
 * P. Vitt, University of Siegen, Germany
 
-<<<<<<< HEAD
-23/11/2018 PR #122 for issue #118. Bug fix for reporting invalid
-           Fortran when parsing "use module_name, only:" in fparser2.
-=======
 21/11/2018 PR #127 for #126. Adds get_child function to help AST traversal.
 
 19/11/2018 PR #124 for #112. Bug fix - spaces within names are now
@@ -23,7 +19,6 @@
 15/11/2018 PR #123 for #117, Fixes a bug that caused fparser to crash
            for code where a PROGRAM statement was missing an associated
            name.
->>>>>>> c8565178
 
 14/11/2018 PR #121 for #120. Fixes bug in BlockBase such that name
            matches are no longer case sensitive. Improves error
