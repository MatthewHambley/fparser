# Modified work Copyright (c) 2018-2022 Science and Technology
# Facilities Council
# Original work Copyright (c) 1999-2008 Pearu Peterson

# All rights reserved.

# Modifications made as part of the fparser project are distributed
# under the following license:

# Redistribution and use in source and binary forms, with or without
# modification, are permitted provided that the following conditions are
# met:

# 1. Redistributions of source code must retain the above copyright
# notice, this list of conditions and the following disclaimer.

# 2. Redistributions in binary form must reproduce the above copyright
# notice, this list of conditions and the following disclaimer in the
# documentation and/or other materials provided with the distribution.

# 3. Neither the name of the copyright holder nor the names of its
# contributors may be used to endorse or promote products derived from
# this software without specific prior written permission.

# THIS SOFTWARE IS PROVIDED BY THE COPYRIGHT HOLDERS AND CONTRIBUTORS
# "AS IS" AND ANY EXPRESS OR IMPLIED WARRANTIES, INCLUDING, BUT NOT
# LIMITED TO, THE IMPLIED WARRANTIES OF MERCHANTABILITY AND FITNESS FOR
# A PARTICULAR PURPOSE ARE DISCLAIMED. IN NO EVENT SHALL THE COPYRIGHT
# HOLDER OR CONTRIBUTORS BE LIABLE FOR ANY DIRECT, INDIRECT, INCIDENTAL,
# SPECIAL, EXEMPLARY, OR CONSEQUENTIAL DAMAGES (INCLUDING, BUT NOT
# LIMITED TO, PROCUREMENT OF SUBSTITUTE GOODS OR SERVICES; LOSS OF USE,
# DATA, OR PROFITS; OR BUSINESS INTERRUPTION) HOWEVER CAUSED AND ON ANY
# THEORY OF LIABILITY, WHETHER IN CONTRACT, STRICT LIABILITY, OR TORT
# (INCLUDING NEGLIGENCE OR OTHERWISE) ARISING IN ANY WAY OUT OF THE USE
# OF THIS SOFTWARE, EVEN IF ADVISED OF THE POSSIBILITY OF SUCH DAMAGE.

# --------------------------------------------------------------------

# The original software (in the f2py project) was distributed under
# the following license:

# Redistribution and use in source and binary forms, with or without
# modification, are permitted provided that the following conditions are met:

#   a. Redistributions of source code must retain the above copyright notice,
#      this list of conditions and the following disclaimer.
#   b. Redistributions in binary form must reproduce the above copyright
#      notice, this list of conditions and the following disclaimer in the
#      documentation and/or other materials provided with the distribution.
#   c. Neither the name of the F2PY project nor the names of its
#      contributors may be used to endorse or promote products derived from
#      this software without specific prior written permission.

# THIS SOFTWARE IS PROVIDED BY THE COPYRIGHT HOLDERS AND CONTRIBUTORS "AS IS"
# AND ANY EXPRESS OR IMPLIED WARRANTIES, INCLUDING, BUT NOT LIMITED TO, THE
# IMPLIED WARRANTIES OF MERCHANTABILITY AND FITNESS FOR A PARTICULAR PURPOSE
# ARE DISCLAIMED. IN NO EVENT SHALL THE REGENTS OR CONTRIBUTORS BE LIABLE FOR
# ANY DIRECT, INDIRECT, INCIDENTAL, SPECIAL, EXEMPLARY, OR CONSEQUENTIAL
# DAMAGES (INCLUDING, BUT NOT LIMITED TO, PROCUREMENT OF SUBSTITUTE GOODS OR
# SERVICES; LOSS OF USE, DATA, OR PROFITS; OR BUSINESS INTERRUPTION) HOWEVER
# CAUSED AND ON ANY THEORY OF LIABILITY, WHETHER IN CONTRACT, STRICT
# LIABILITY, OR TORT (INCLUDING NEGLIGENCE OR OTHERWISE) ARISING IN ANY WAY
# OUT OF THE USE OF THIS SOFTWARE, EVEN IF ADVISED OF THE POSSIBILITY OF SUCH
# DAMAGE.

"""The file implements the Fortran2008 rules as defined in
    https://j3-fortran.org/doc/year/10/10-007r1.pdf

"""
# pylint: disable=invalid-name
# pylint: disable=arguments-differ
# pylint: disable=undefined-variable
# pylint: disable=eval-used
# pylint: disable=exec-used
# pylint: disable=unused-import
from fparser.common.splitline import string_replace_map, splitparen

from fparser.two import pattern_tools as pattern

from fparser.two.utils import (
    BracketBase,
    CALLBase,
    KeywordValueBase,
    NoMatchError,
    SeparatorBase,
    StmtBase,
    STRINGBase,
    Type_Declaration_StmtBase,
    WORDClsBase,
)
from fparser.two.Fortran2003 import (
    EndStmtBase,
    BlockBase,
    SequenceBase,
    Base,
    Specification_Part,
    Stat_Variable,
    Errmsg_Variable,
    Source_Expr,
    KeywordValueBase,
    Module_Subprogram_Part,
    Implicit_Part,
    Implicit_Part_Stmt,
    Declaration_Construct,
    Use_Stmt,
    File_Name_Expr,
    File_Unit_Number,
    Import_Stmt,
    Iomsg_Variable,
    Label,
    Declaration_Type_Spec,
    Entity_Decl_List,
    Component_Decl_List,
    Stop_Code,
)

# Import of F2003 classes that are updated in this standard.
from fparser.two.Fortran2003 import (
<<<<<<< HEAD
=======
    Program_Unit as Program_Unit_2003,
    Attr_Spec as Attr_Spec_2003,
    Alloc_Opt as Alloc_Opt_2003,
    Allocate_Stmt as Allocate_Stmt_2003,
    Type_Declaration_Stmt as Type_Declaration_Stmt_2003,
    Component_Attr_Spec as Component_Attr_Spec_2003,
    Data_Component_Def_Stmt as Data_Component_Def_Stmt_2003,
>>>>>>> e3c0ad8f
    Action_Stmt as Action_Stmt_2003,
    Action_Stmt_C201 as Action_Stmt_C201_2003,
    Action_Stmt_C802 as Action_Stmt_C802_2003,
    Action_Stmt_C824 as Action_Stmt_C824_2003,
    Attr_Spec as Attr_Spec_2003,
    Component_Attr_Spec as Component_Attr_Spec_2003,
    Connect_Spec as Connect_Spec_2003,
    Data_Component_Def_Stmt as Data_Component_Def_Stmt_2003,
    Do_Term_Action_Stmt as Do_Term_Action_Stmt_2003,
    Executable_Construct as Executable_Construct_2003,
    Executable_Construct_C201 as Executable_Construct_C201_2003,
    If_Stmt as If_Stmt_2003,
    Open_Stmt as Open_Stmt_2003,
    Program_Unit as Program_Unit_2003,
    Type_Declaration_Stmt as Type_Declaration_Stmt_2003,
)


class Program_Unit(Program_Unit_2003):  # R202
    """
    Fortran 2008 rule R202
    program-unit is main-program
                    or external-subprogram
                    or module
                    or submodule
                    or block-data

    """

    # Fortran2008 adds the concept of submodules to a program-unit. We
    # therefore extend the Fortran2003 specification
    subclass_names = Program_Unit_2003.subclass_names[:]
    subclass_names.append("Submodule")


class Executable_Construct(Executable_Construct_2003):  # R213
    # pylint: disable=invalid-name
    """
    Fortran 2003 rule R213
    executable-construct is action-stmt
                         or associate-construct
                         or block-construct
                         or case-construct
                         or critical-construct
                         or do-construct
                         or forall-construct
                         or if-construct
                         or select-type-construct
                         or where-construct

    Associated constraints are:

    "C201 (R208) An execution-part shall not contain an end-function-stmt,
          end-mp-subprogram-stmt, end-program-stmt, or end-subroutine-stmt."

    NB: The new block-construct and critical-construct are not yet implemented.
    TODO: Implement missing F2008 executable-construct (#320)

    """
    subclass_names = [
        "Action_Stmt",
        "Associate_Construct",
        "Case_Construct",
        "Do_Construct",
        "Forall_Construct",
        "If_Construct",
        "Select_Type_Construct",
        "Where_Construct",
    ]


class Executable_Construct_C201(Executable_Construct_C201_2003):
    """
    executable-construct-c201 is executable construct.
    This applies C201.
    """

    subclass_names = Executable_Construct.subclass_names[:]
    subclass_names[subclass_names.index("Action_Stmt")] = "Action_Stmt_C201"


class Action_Stmt(Action_Stmt_2003):  # R214
    """
    Fortran 2008 rule R214
    action-stmt is allocate-stmt
                    or assignment-stmt
                    or backspace-stmt
                    or call-stmt
                    or close-stmt
                    or continue-stmt
                    or cycle-stmt
                    or deallocate-stmt
                    or end-function-stmt
                    or end-mp-subprogram-stmt
                    or end-program-stmt
                    or end-subroutine-stmt
                    or endfile-stmt
                    or error-stop-stmt
                    or exit-stmt
                    or flush-stmt
                    or forall-stmt
                    or goto-stmt
                    or if-stmt
                    or inquire-stmt
                    or lock-stmt
                    or nullify-stmt
                    or open-stmt
                    or pointer-assignment-stmt
                    or print-stmt
                    or read-stmt
                    or return-stmt
                    or rewind-stmt
                    or stop-stmt
                    or sync-all-stmt
                    or sync-images-stmt
                    or sync-memory-stmt
                    or unlock-stmt
                    or wait-stmt
                    or where-stmt
                    or write-stmt
                    or arithmetic-if-stmt
                    or computed-goto-stmt

    The implementation of this rule adds the relevant subclass names
    for new statements added in Fortran 2008.

    Associated constraints are:

    "C201 (R208) An execution-part shall not contain an end-function-stmt,
          end-mp-subprogram-stmt, end-program-stmt, or end-subroutine-stmt."

    NB: The following statements are not yet implemented:
    end-mp-subprogram-stmt, endfile-stmt, lock-stmt, sync-all-stmt,
    sync-images-stmt, sync-memory-stmt, unlock-stmt.

    """

    # Fortran 2008 adds a few additional action-stmt. We therefore
    # extend the Fortran 2003 specification
    subclass_names = Action_Stmt_2003.subclass_names[:]
    subclass_names.append("Error_Stop_Stmt")


class Action_Stmt_C201(Action_Stmt_C201_2003):
    """
    action-stmt-c201 is action-stmt
    C201 is applied.
    """

    subclass_names = Action_Stmt.subclass_names[:]
    subclass_names.remove("End_Function_Stmt")
    subclass_names.remove("End_Subroutine_Stmt")


class Action_Stmt_C816(Action_Stmt_C824_2003):
    """
    action-stmt-c816 is action-stmt
    C816 is applied.
    """

    subclass_names = Action_Stmt.subclass_names[:]
    subclass_names.remove("Arithmetic_If_Stmt")
    subclass_names.remove("Continue_Stmt")
    subclass_names.remove("Cycle_Stmt")
    subclass_names.remove("End_Function_Stmt")
    subclass_names.remove("End_Subroutine_Stmt")
    subclass_names.remove("Error_Stop_Stmt")
    subclass_names.remove("Exit_Stmt")
    subclass_names.remove("Goto_Stmt")
    subclass_names.remove("Return_Stmt")
    subclass_names.remove("Stop_Stmt")


class Action_Stmt_C828(Action_Stmt_C802_2003):
    """
    action-stmt-c828 is action-stmt
    C828 is applied.
    """

    subclass_names = Action_Stmt.subclass_names[:]
    subclass_names.remove("End_Function_Stmt")
    subclass_names.remove("End_Subroutine_Stmt")
    subclass_names.remove("If_Stmt")


class Data_Component_Def_Stmt(Data_Component_Def_Stmt_2003):  # R436
    """
    Fortran 2008 rule 436
    data-component-def-stmt is declaration-type-spec [
             [ , component-attr-spec-list ] :: ] component-decl-list

    The implementation of this rule does not add anything to the Fortran 2003
    variant but reimplements the match method identical to Fortran 2003 as
    otherwise the generated Fortran 2008 variant of `Component_Attr_Spec_List`
    would not be used. Unfortunately, the required `attr_spec_list_cls` can not
    simply be provided as a class property since the relevant class is only
    generated at the end of this file using the `use_names` class property of
    this class.

    Associated constraints are:

    "C439 (R436)  No component-attr-spec shall appear more than once in a given
          component-def-stmt."
    "C440 (R436)  If neither the POINTER nor the ALLOCATABLE attribute is
          specified, the declaration-type-spec in the component-def-stmt shall
          specify an intrinsic type or a previously defined derived type."
    "C441 (R436)  If the POINTER or ALLOCATABLE attribute is specified, each
          component-array-spec shall be a deferred-shape-spec-list."
    "C442 (R436)  If a coarray-spec appears, it shall be a
          deferred-coshape-spec-list and the component shall have the
          ALLOCATABLE attribute."
    "C443 (R436)  If a coarray-spec appears, the component shall not be of type
          C_PTR or C_FUNPTR."
    "C445 (R436)  If neither the POINTER nor the ALLOCATABLE attribute is
          specified, each component-array-spec shall be an
          explicit-shape-spec-list."
    "C447 (R436)  A component shall not have both the ALLOCATABLE and POINTER
          attributes."
    "C448 (R436)  If the CONTIGUOUS attribute is specified, the component shall
          be an array with the POINTER attribute."
    "C457 (R436)  If component-initialization appears, a double-colon separator
          shall appear before the component-decl-list."
    "C458 (R436)  If component-initialization appears, every type parameter and
          array bound of the component shall be a colon or constant expression.
    "C459 (R436)  If => appears in component-initialization, POINTER shall
          appear in the component-attr-spec-list. If = appears in
          component-initialization, neither POINTER nor ALLOCATABLE shall
          appear in the component-attr-spec-list."

    C439-C443, C445, C447-C448, C457-C459 are currently not checked
    - issue #258.

    """

    @staticmethod
    def match(string):
        """Implements the matching of a data component definition statement.

        :param str string: the reader or string to match as a data \
                           component definition statement.

        :return: a 3-tuple containing declaration type specification, \
                 component attribute specification and component declaration \
                 list if there is a match or None if there is no match.
        :rtype: `NoneType` or \
            (:py:class:`fparser.two.Fortran2003.Declaration_Type_Spec`, \
             :py:class:`fparser.two.Fortran2008.Component_Attr_Spec_List`, \
             :py:class:`fparser.two.Fortran2003.Component_Decl_List`)

        """
        return Type_Declaration_StmtBase.match(
            Declaration_Type_Spec, Component_Attr_Spec_List, Component_Decl_List, string
        )


class Component_Attr_Spec(Component_Attr_Spec_2003):  # R437
    """
    Fortran 2008 rule R437
    component-attr-spec is access-spec
                           or ALLOCATABLE
                           or CODIMENSION lbracket coarray-spec rbracket
                           or CONTIGUOUS
                           or DIMENSION ( component-array-spec )
                           or POINTER

    In the spec above, lbracket and rbracket are left and right square
    brackets `[]` but not printed explicitly to avoid misinterpretation
    as optional parts.

    This rule adds CODIMENSION and CONTIGUOUS attributes to Fortran2003's R441.

    """

    subclass_names = Component_Attr_Spec_2003.subclass_names[:]
    subclass_names.append("Codimension_Attr_Spec")
    attributes = Component_Attr_Spec_2003.attributes[:]
    attributes.append("CONTIGUOUS")


class Type_Declaration_Stmt(Type_Declaration_Stmt_2003):  # R501
    """
    Fortran 2008 rule 501
    type-declaration-stmt is declaration-type-spec [ [ , attr-spec ] ... :: ]
                             entity-decl-list

    The implementation of this rule does not add anything to the Fortran 2003
    variant but overwrites :py:meth:`get_attr_spec_list_cls` to use
    the Fortran 2008 variant of :py:class:`Attr_Spec_List`.

    Associated constraints are:

    "C501 (R501)  The same attr-spec shall not appear more than once in a given
          type-declaration-stmt."
    "C502 (R501)  If a language-binding-spec with a NAME= specifier appears,
          the entity-decl-list shall consist of a single entity-decl."
    "C503 (R501)  If a language-binding-spec is specified, the entity-decl-list
          shall not contain any procedure names."
    "C505 (R501)  If initialization appears, a double-colon separator shall
          appear before the entity-decl-list."

    C501-C503, C505 are currently not checked - issue #259.

    """

    @staticmethod
    def get_attr_spec_list_cls():
        """Return the type used to match the attr-spec-list

        This overwrites the Fortran 2003 type with the Fortran 2008 variant.

        """
        return Attr_Spec_List


class Codimension_Attr_Spec(WORDClsBase):  # R502.d
    """
    codimension-attr-spec is CODIMENSION lbracket coarray-spec rbracket

    In the spec above, lbracket and rbracket are left and right square
    brackets `[]` but not printed explicitly to avoid misinterpretation
    as optional parts.

    """

    subclass_names = []
    use_names = ["Coarray_Bracket_Spec"]

    @staticmethod
    def match(string):
        """
        Implements the matching for the CODIMENSION attribute.

        :param str string: the string to match as the attribute.

        :return: `None` if there is no match, otherwise a 2-tuple \
                 containing `CODIMENSION` as a string and the matched \
                 coarray-spec..
        :rtype: `NoneType` or \
            (`str`, :py:class:`fparser.two.Fortran2008.Coarray_Bracket_Spec`,)

        """
        return WORDClsBase.match(
            "CODIMENSION", Coarray_Bracket_Spec, string, colons=False, require_cls=True
        )


class Coarray_Bracket_Spec(BracketBase):  # R502.d.0
    """
    coarray-bracket-spec is lbracket coarray-spec rbracket

    In the spec above, lbracket and rbracket are left and right square
    brackets `[]` but not printed explicitly to avoid misinterpretation
    as optional parts.

    """

    subclass_names = []
    use_names = ["Coarray_Spec"]

    @staticmethod
    def match(string):
        """
        Implements the matching for the coarray specification
        including the square brackets.

        :param str string: the string to match as the specification.

        :return: `None` if there is no match, otherwise a 3-tuple \
                 containing the left bracket, the matched coarray-spec, \
                 and the right bracket.
        :rtype: `NoneType` or \
            (`str`, :py:class:`fparser.two.Fortran2008.Coarray_Spec`, `str`)

        """
        return BracketBase.match("[]", Coarray_Spec, string)


class Attr_Spec(Attr_Spec_2003):  # R502
    """
    Fortran 2008 rule R502
    attr-spec is access-spec
                 or ALLOCATABLE
                 or ASYNCHRONOUS
                 or CODIMENSION lbracket coarray-spec rbracket
                 or CONTIGUOUS
                 or DIMENSION ( array-spec )
                 or EXTERNAL
                 or INTENT ( intent-spec )
                 or INTRINSIC
                 or language-binding-spec
                 or OPTIONAL
                 or PARAMETER
                 or POINTER
                 or PROTECTED
                 or SAVE
                 or TARGET
                 or VALUE
                 or VOLATILE

    In the spec above, lbracket and rbracket are left and right square
    brackets `[]` but not printed explicitly to avoid misinterpretation
    as optional parts.

    This rule adds CODIMENSION and CONTIGUOUS attributes to Fortran2003's R503.

    """

    subclass_names = Attr_Spec_2003.subclass_names[:]
    subclass_names.append("Codimension_Attr_Spec")
    use_names = []

    @staticmethod
    def match(string):
        """
        Implements the matching for attributes of types.

        :param str string: the string to match as attribute.

        :return: `None` if there is no match, otherwise a 1-tuple \
                 containing the matched string.
        :rtype: `NoneType` or (`str`,)

        """
        return STRINGBase.match(pattern.abs_attr_spec_f08, string)


class Coarray_Spec(Base):  # R509
    """
    Fortran 2008 rule R509
    coarray-spec is deferred-coshape-spec-list
                    or explicit-coshape-spec-list

    """

    subclass_names = ["Explicit_Coshape_Spec", "Deferred_Coshape_Spec_List"]


class Deferred_Coshape_Spec(SeparatorBase):  # R510
    """
    Fortran 2008 rule R510
    deferred-coshape-spec is :

    """

    subclass_names = []

    @staticmethod
    def match(string):
        """
        Implements the matching for deferred coarray shape specification.

        :param str string: the string to match as deferred shape.

        :return: `None` if there is no match, otherwise a 2-tuple \
                 containing `None`.
        :rtype: `NoneType` or (`None`, `None`)

        """
        if string == ":":
            return (None, None)
        return None


class Explicit_Coshape_Spec(SeparatorBase):  # R511
    """
    Fortran 2008 rule R511
    explicit-coshape-spec is [ coshape-spec-list , ] [ lower-cobound : ] *

    Associated constraint is:

    "C529 (R511)  A lower-cobound or upper-cobound that  is  not  a  constant
          expression shall appear only in a subprogram, BLOCK construct, or
          interface body."

    C529 is currently not checked - issue #259.

    """

    subclass_names = []
    use_names = ["Coshape_Spec_List", "Lower_Cobound"]

    @staticmethod
    def match(string):
        """
        Implements the matching for explicit coarray shape specification.

        :param str string: the string to match as deferred shape.

        :return: `None` if there is no match, otherwise a 2-tuple \
                 containing matched coshape-spec-list or `None` and \
                 matched lower-cobound or `None`.
        :rtype: `NoneType` or \
            (:py:class:`fparser.two.Fortran2008.Coshape_Spec_List` or `None`, \
             :py:class:`fparser.two:Fortran2008.Lower_Cobound` or `None`)

        """
        if not string.endswith("*"):
            return None
        line = string[:-1].rstrip()
        if not line:
            return (None, None)
        if line.endswith(":"):
            line, repmap = string_replace_map(line[:-1].rstrip())
            sep_pos = line.rfind(",")
            if sep_pos == -1:
                return (None, Lower_Cobound(repmap(line)))
            return (
                Coshape_Spec_List(repmap(line[:sep_pos].rstrip())),
                Lower_Cobound(repmap(line[sep_pos + 1 :].lstrip())),
            )
        if not line.endswith(","):
            return None
        line = line[:-1].rstrip()
        return (Coshape_Spec_List(line), None)

    def tostr(self):
        """
        Converts the explicit coarray shape specification to string.

        :return: the shape specification as string.
        :rtype: str

        """
        s = ""
        if self.items[0]:
            s += str(self.items[0]) + ", "
        if self.items[1]:
            s += str(self.items[1]) + " : "
        s += "*"
        return s


class Coshape_Spec(SeparatorBase):  # R511.a
    """
    coshape-spec is [ lower-cobound : ] upper-cobound

    """

    subclass_names = []
    use_names = ["Lower_Cobound", "Upper_Cobound"]

    @staticmethod
    def match(string):
        """
        Implements the matching for a coarray shape.

        :param str string: the string to match as shape.

        :return: `None` if there is no match, otherwise a 2-tuple with \
                 lower bound if given or `None`, and upper bound.
        :rtype: `NoneType` or \
            (`None`, :py:class:`fparser.two.Fortran2008.Upper_Cobound`) or \
            (:py:class:`fparser.two.Fortran2008.Lower_Cobound`, \
             :py:class:`fparser.two.Fortran2008.Upper_Cobound`)

        """
        line, repmap = string_replace_map(string)
        if ":" not in line:
            return (None, Upper_Cobound(string))
        lower, upper = line.split(":", 1)
        lower = lower.rstrip()
        upper = upper.lstrip()
        if not upper:
            return None
        if not lower:
            return None
        return (Lower_Cobound(repmap(lower)), Upper_Cobound(repmap(upper)))

    def tostr(self):
        """
        Converts the Shape specification to string.

        :return: the shape specification as string.
        :rtype: str

        """
        if self.items[0] is None:
            return str(self.items[1])
        return SeparatorBase.tostr(self)


class Lower_Cobound(Base):  # R512
    """
    Fortran 2008 rule R512
    lower-cobound is specification-expr

    """

    subclass_names = ["Specification_Expr"]


class Upper_Cobound(Base):  # R513
    """
    Fortran 2008 rule R513
    upper-cobound is specification-expr

    """

    subclass_names = ["Specification_Expr"]


class Do_Term_Action_Stmt(Do_Term_Action_Stmt_2003):  # R826
    """
    Fortran 2008 rule R826
    do-term-action-stmt is action-stmt

    Associated constraints are:

    "C816 (R826) A do-term-action-stmt shall not be an arithmetic-if-stmt,
          continue-stmt, cycle-stmt, end-function-stmt, end-mp-subprogram-stmt,
          end-program-stmt, end-subroutine-stmt, error-stop-stmt, exit-stmt,
          goto-stmt, return-stmt, or stop-stmt."
    """

    subclass_names = ["Action_Stmt_C816"]


class Alloc_Opt(Alloc_Opt_2003):
    """
    Fortran2008 rule R627
    alloc-opt is ERRMSG = errmsg-variable
              or MOLD = source-expr
              or SOURCE = source-expr
              or STAT = stat-variable

    Extends the Fortran2003 version of this class by updating the keyword
    pairs (used in match) with support for MOLD.

    """

    _keyword_pairs = [
        ("STAT", Stat_Variable),
        ("ERRMSG", Errmsg_Variable),
        ("SOURCE", Source_Expr),
        ("MOLD", Source_Expr),
    ]


class Allocate_Stmt(Allocate_Stmt_2003):  # R626
    """
    Fortran 2008 rule R626
    allocate-stmt is ALLOCATE ( [ type-spec :: ] allocation-list
                                [, alloc-opt-list ] )

    The implementation of this rule simply ensures that the Fortran2008 version
    of Alloc_Opt is used.

    """

    subclass_names = []
    use_names = ["Type_Spec", "Allocation_List", "Alloc_Opt_List"]

    @classmethod
    def alloc_opt_list(cls):
        """
        :returns: the Fortran2008 flavour of Alloc_Opt_List.
        :rtype: type
        """
        return Alloc_Opt_List


class If_Stmt(If_Stmt_2003):  # R837
    """
    Fortran 2008 rule R837
    if-stmt is IF ( scalar-logical-expr ) action-stmt

    The implementation of this rule only replaces the :py:attr:`use_names` and
    :py:attr:`action_stmt_class` attributes to use the Fortran 2008 variant
    :py:class:`Action_Stmt_C828` instead of
    :py:class:`fparser.two.Fortran2003.Action_Stmt_C802`.

    Associated constraints are:

    C828 (R837) The action-stmt in the if-stmt shall not be an end-function-stmt,
          end-mp-subprogram-stmt, end-program-stmt, end-subroutine-stmt, or if-stmt.

    """

    use_names = ["Scalar_Logical_Expr", "Action_Stmt_C828"]
    action_stmt_cls = Action_Stmt_C828


class Error_Stop_Stmt(StmtBase, WORDClsBase):  # R856
    """
    Fortran 2008 rule R856
    error-stop-stmt is ERROR STOP [ stop-code ]

    """

    subclass_names = []
    use_names = ["Stop_Code"]

    @staticmethod
    def match(string):
        """Check whether the input matches the rule

        :param str string: Text that we are trying to match.

        :returns: None if there is no match or, if there is a match, a \
            2-tuple containing a string matching 'ERROR STOP' and an \
            instance of :py:class:`fparser.two.Fortran2003.Stop_Code` \
            (or None if an instance of 'Stop_Code' is not required and \
            not provided).
        :rtype: (str, :py:class:`fparser.two.Fortran2003.Stop_Code` or None) \
            or NoneType

        """
        return WORDClsBase.match("ERROR STOP", Stop_Code, string)


class Specification_Part_C1112(Specification_Part):  # C1112
    """Fortran 2008 constraint C1112
    C1112 A submodule specification-part shall not contain a
    format-stmt, entry-stmt, or stmt-function-stmt.

    These statements are found in the following rule hierarchy

    format-stmt Specification_Part/implicit_part/implicit_part_stmt/format_stmt
                Specification_Part/declaration_construct/format_stmt
    entry-stmt Specification_Part/implicit_part/implicit_part_stmt/entry_stmt
               Specification_Part/declaration_construct/entry_stmt
    stmt-function-stmt Specification_Part/declaration_construct/
                       stmt-function-stmt

    Therefore we need to specialise implicit_part, implicit_part_stmt
    and declaration_construct

    """

    use_names = [
        "Use_Stmt",
        "Import_Stmt",
        "Implicit_Part_C1112",
        "Declaration_Construct_C1112",
    ]

    @staticmethod
    def match(reader):
        """Check whether the input matches the rule

        param reader: the fortran file reader containing the line(s)
                      of code that we are trying to match
        :type reader: :py:class:`fparser.common.readfortran.FortranFileReader`
                      or
                      :py:class:`fparser.common.readfortran.FortranStringReader`
        :return: `tuple` containing a single `list` which contains
                 instance of the classes that have matched if there is
                 a match or `None` if there is no match

        """
        return BlockBase.match(
            None,
            [Use_Stmt, Import_Stmt, Implicit_Part_C1112, Declaration_Construct_C1112],
            None,
            reader,
        )


class Implicit_Part_C1112(Implicit_Part):  # C1112
    """Fortran 2008 constraint C1112
    C1112 A submodule specification-part shall not contain a
    format-stmt, entry-stmt, or stmt-function-stmt.

    This class specialises 'Implicit_Part' so that the specialised
    'Implicit_Part_Stmt_C1112' is called rather than the original
    'Implicit_Part_Stmt'

    """

    use_names = ["Implicit_Part_Stmt_C1112", "Implicit_Stmt"]

    @staticmethod
    def match(reader):
        """Check whether the input matches the rule

        param reader: the fortran file reader containing the line(s)
                      of code that we are trying to match
        :type reader: :py:class:`fparser.common.readfortran.FortranFileReader`
                      or
                      :py:class:`fparser.common.readfortran.FortranStringReader`
        :return: `tuple` containing a single `list` which contains
                 instance of the classes that have matched if there is
                 a match or `None` if there is no match

        """
        return BlockBase.match(None, [Implicit_Part_Stmt_C1112], None, reader)


class Implicit_Part_Stmt_C1112(Implicit_Part_Stmt):  # C1112
    """Fortran 2008 constraint C1112
    C1112 A submodule specification-part shall not contain a
    format-stmt, entry-stmt, or stmt-function-stmt.

    This class specialises 'Implicit_Part_Stmt' to remove
    'Format_Stmt' and 'Entry_Stmt'

    """

    subclass_names = Implicit_Part_Stmt.subclass_names[:]
    subclass_names.remove("Format_Stmt")
    subclass_names.remove("Entry_Stmt")


class Declaration_Construct_C1112(Declaration_Construct):  # C1112
    """Fortran 2008 constraint C1112
    C1112 A submodule specification-part shall not contain a
    format-stmt, entry-stmt, or stmt-function-stmt.

    This class specialises 'Declaration_Construct' to remove
    'Format_Stmt', 'Entry_Stmt' and 'Stmt_Function_Stmt'

    """

    subclass_names = Declaration_Construct.subclass_names[:]
    subclass_names.remove("Format_Stmt")
    subclass_names.remove("Entry_Stmt")
    # Commented out Stmt_Function_Stmt as it can falsely match an
    # access to an array or function. Reintroducing statement
    # functions is captured in issue #202.
    # subclass_names.remove('Stmt_Function_Stmt')


class Submodule(BlockBase):  # R1116 [C1112,C1114]
    """Fortran 2008 rule R1116
    submodule is submodule-stmt
                 [ specification-part ]
                 [ module-subprogram-part ]
                 end-submodule-stmt

    C1112 A submodule specification-part shall not contain a
    format-stmt, entry-stmt, or stmt-function-stmt.
    This constraint is handled by specialising the Specification_Part
    class

    C1114 If a submodule-name appears in the end-submodule-stmt, it
    shall be identical to the one in the submodule-stmt.
    This constraint is handled by the Base class with the names being
    provided by the 'Submodule_Stmt and 'End_Submodule_Stmt' classes
    via a `get_name` method

    """

    subclass_names = []
    use_names = [
        "Submodule_Stmt",
        "Specification_Part_C1112",
        "Module_Subprogram_Part",
        "End_Submodule_Stmt",
    ]

    @staticmethod
    def match(reader):
        """Check whether the input matches the rule

        param reader: the fortran file reader containing the line(s)
                      of code that we are trying to match
        :type reader: :py:class:`fparser.common.readfortran.FortranFileReader`
                      or
                      :py:class:`fparser.common.readfortran.FortranStringReader`
        :return: `tuple` containing a single `list` which contains
                 instance of the classes that have matched if there is
                 a match or `None` if there is no match

        """

        result = BlockBase.match(
            Submodule_Stmt,
            [Specification_Part_C1112, Module_Subprogram_Part],
            End_Submodule_Stmt,
            reader,
        )
        return result


class Submodule_Stmt(Base):  # R1117
    """
    Fortran 2008 rule R1117
    submodule-stmt is SUBMODULE ( parent-identifier ) submodule-name

    """

    subclass_names = []
    use_names = ["Submodule_Name", "Parent_Identifier"]

    @staticmethod
    def match(fstring):
        """Check whether the input matches the rule

        param string fstring : contains the Fortran that we are trying
        to match

        :return: instances of the Classes that have matched if there
        is a match or `None` if there is no match

        """
        # First look for "SUBMODULE"
        name = "SUBMODULE"
        if fstring[: len(name)].upper() != name:
            # the string does not start with SUBMODULE so does not
            # match
            return None
        # "SUBMODULE is found so strip it out and split the remaining
        # line by parenthesis
        splitline = splitparen(fstring[len(name) :].lstrip())
        # We expect 2 entries, the first being parent_identifier with
        # brackets and the second submodule_name. However for some
        # reason we get an additional empty 1st entry when using
        # splitline
        if len(splitline) != 3:
            # format is not ( parent_identifier ) submodule_name
            return None
        spurious = splitline[0]
        parent_id_brackets = splitline[1]
        submodule_name = splitline[2]
        if spurious:
            # this should be empty
            return None
        # Make sure the parent identifier contained in splitline[1] is
        # enclosed with round brackets
        if parent_id_brackets[0] != "(":
            return None
        if parent_id_brackets[-1] != ")":
            return None
        parent_id = parent_id_brackets[1:-1].lstrip().rstrip()
        # Format is OK from this Class' perspective. Pass on
        # parent_identifier and submodule name to appropriate classes
        return Parent_Identifier(parent_id), Submodule_Name(submodule_name)

    def tostr(self):
        """return the fortran representation of this object"""
        # return self.string  # this returns the original code
        return f"SUBMODULE ({self.items[0]}) {self.items[1]}"

    def get_name(self):  # C1114
        """Fortran 2008 constraint C1114
        return the submodule name. This is used by the base class to check
        whether the submodule name matches the name used for the end
        submodule statement if one is provided.

        :return: the name of the submodule stored in a Name class
        :return type: :py:class:`fparser.two.Fortran2003.Name`
        """
        return self.items[1]


class End_Submodule_Stmt(EndStmtBase):  # R1119
    """
    Fortran 2008 rule R1119
    end-submodule-stmt is END [ SUBMODULE [ submodule-name ] ]

    """

    subclass_names = []
    use_names = ["Submodule_Name"]

    @staticmethod
    def match(fstring):
        """Check whether the input matches the rule

        param string fstring : contains the Fortran that we are trying
        to match

        :return: instances of the Classes that have matched if there
        is a match or `None` if there is no match

        """
        return EndStmtBase.match("SUBMODULE", Submodule_Name, fstring)

    def get_name(self):  # C1114
        """Fortran 2008 constraint C1114 return the submodule name as
        specified by the end submodule statement or `None` if one is
        not specified. This is used by the base class to check whether
        this name matches the submodule name.

        :return: the name of the submodule stored in a Name class
        :return type: :py:class:`fparser.two.Fortran2003.Name` or `None`

        """
        return self.items[1]


class Parent_Identifier(Base):  # R1118 (C1113)
    """Fortran 2008 rule R1118
    parent-identifier is ancestor-module-name [ : parent-submodule-name ]

    C1113 The ancestor-module-name shall be the name of a nonintrinsic
    module; the parent-submodule name shall be the name of a
    descendant of that module.
    This constraint can not be tested by fparser in general as the
    module or submodule may be in a different file. We therefore do
    not check this constraint in fparser.

    """

    use_names = ["Ancestor_Module_Name", "Parent_SubModule_Name"]

    @staticmethod
    def match(fstring):
        """Check whether the input matches the rule

        param string fstring : contains the Fortran that we are trying
        to match

        :return: instances of the Classes that have matched if there
        is a match or `None` if there is no match

        """
        split_string = fstring.split(":")
        len_split_string = len(split_string)
        lhs_name = split_string[0].lstrip().rstrip()
        if len_split_string == 1:
            return Ancestor_Module_Name(lhs_name), None
        if len_split_string == 2:
            rhs_name = split_string[1].lstrip().rstrip()
            return Ancestor_Module_Name(lhs_name), Parent_SubModule_Name(rhs_name)
        # we expect at most one ':' in our input so the match fails
        return None

    def tostr(self):
        """return the fortran representation of this object"""
        # return self.string  # this returns the original code
        if self.items[1]:
            return f"{self.items[0]}:{self.items[1]}"
        return str(self.items[0])


class Open_Stmt(Open_Stmt_2003):  # R904
    """
    Fortran2008 Rule R904.

    open-stmt is OPEN ( connect-spec-list )

    """

    subclass_names = []
    use_names = ["Connect_Spec_List"]

    @staticmethod
    def match(string):
        """
        Attempts to match the supplied string as an Open_Stmt.

        :param str string: the string to attempt to match.

        :returns: a new Open_Stmt object if the match is successful, None otherwise.
        :rtype: Optional[:py:class:`fparser.two.Fortran2008.Open_Stmt]

        """
        # The Connect_Spec_List class is generated automatically
        # by code at the end of this module
        obj = CALLBase.match("OPEN", Connect_Spec_List, string, require_rhs=True)
        if not obj:
            return None

        # Apply constraints now that we have the full Connect_Spec_List.
        have_unit = False
        have_newunit = False
        connect_specs = []
        spec_list = obj[1].children
        for spec in spec_list:
            if spec.children[0] in connect_specs:
                # C903 - no specifier can appear more than once.
                return None
            connect_specs.append(spec.children[0])
            if spec.children[0] == "UNIT":
                have_unit = True
            elif spec.children[0] == "NEWUNIT":
                have_newunit = True
            if have_unit and have_newunit:
                # C906 - cannot have both UNIT and NEWUNIT
                return None
        if not (have_unit or have_newunit):
            # C904 - a file unit number must be specified.
            return None
        return obj


class Connect_Spec(Connect_Spec_2003):
    """
    Fortran2008 rule R905.

    connect-spec is [ UNIT = ] file-unit-number
                     or ACCESS = scalar-default-char-expr
                     or ACTION = scalar-default-char-expr
                     or ASYNCHRONOUS = scalar-default-char-expr
                     or BLANK = scalar-default-char-expr
                     or DECIMAL = scalar-default-char-expr
                     or DELIM = scalar-default-char-expr
                     or ENCODING = scalar-default-char-expr
                     or ERR = label
                     or FILE = file-name-expr
                     or FORM = scalar-default-char-expr
                     or IOMSG = iomsg-variable
                     or IOSTAT = scalar-int-variable
                     or NEWUNIT = scalar-int-variable
                     or PAD = scalar-default-char-expr
                     or POSITION = scalar-default-char-expr
                     or RECL = scalar-int-expr
                     or ROUND = scalar-default-char-expr
                     or SIGN = scalar-default-char-expr
                     or STATUS = scalar-default-char-expr

    R906 file-name-expr is scalar-default-char-expr
    R907 iomsg-variable is scalar-default-char-variable
    C903 No specifier shall appear more than once in a given connect-spec-list.

    C904 (R904) If the NEWUNIT= specifier does not appear, a file-unit-number
         shall be specified; if the optional characters UNIT= are omitted, the
         file-unit-number shall be the first item in the connect-spec-list.

    C905 (R904) The label used in the ERR= specifier shall be the statement label
         of a branch target statement that appears in the same inclusive scope as
         the OPEN statement.

    C906 (R904) If a NEWUNIT= specifier appears, a file-unit-number shall not
         appear.

    The constraints listed above are checked for in the Open_Stmt.match() method
    as we don't have access to the full list of Connect_Spec elements here.
    The exceptions are the second part of C904 (un-named file-unit-number must
    be first in the list) and C905: these are not currently checked.

    """

    subclass_names = []
    use_names = [
        "File_Unit_Number",
        "Scalar_Default_Char_Expr",
        "Label",
        "File_Name_Expr",
        "Iomsg_Variable",
        "Scalar_Int_Expr",
        "Scalar_Int_Variable",
    ]

    @staticmethod
    def match(string):
        """
        :param str string: Fortran code to check for a match

        :returns: 2-tuple containing the keyword and value or None if the
                  supplied string is not a match
        :rtype: Optional[Tuple[str, Any]]
        """
        if "=" not in string:
            # The only argument which need not be named is the unit number
            return "UNIT", File_Unit_Number(string)
        # We have a keyword-value pair. Check whether it is valid...
        for (keyword, value) in [
            (
                [
                    "ACCESS",
                    "ACTION",
                    "ASYNCHRONOUS",
                    "BLANK",
                    "DECIMAL",
                    "DELIM",
                    "ENCODING",
                    "FORM",
                    "PAD",
                    "POSITION",
                    "ROUND",
                    "SIGN",
                    "STATUS",
                ],
                Scalar_Default_Char_Expr,
            ),
            ("ERR", Label),
            ("FILE", File_Name_Expr),
            ("IOSTAT", Scalar_Int_Variable),
            ("IOMSG", Iomsg_Variable),
            ("RECL", Scalar_Int_Expr),
            ("UNIT", File_Unit_Number),
            ("NEWUNIT", File_Unit_Number),
        ]:
            try:
                obj = KeywordValueBase.match(keyword, value, string, upper_lhs=True)
            except NoMatchError:
                obj = None
            if obj is not None:
                return obj
        return None


#
# GENERATE Scalar_, _List, _Name CLASSES
#


ClassType = type(Base)
_names = dir()
for clsname in _names:
    cls = eval(clsname)
    if not (
        isinstance(cls, ClassType)
        and issubclass(cls, Base)
        and not cls.__name__.endswith("Base")
    ):
        continue

    names = getattr(cls, "subclass_names", []) + getattr(cls, "use_names", [])
    for n in names:
        if n in _names:
            continue
        if n.endswith("_List"):
            _names.append(n)
            n = n[:-5]
            # Generate 'list' class
            exec(
                """\
class %s_List(SequenceBase):
    subclass_names = [\'%s\']
    use_names = []
    @staticmethod
    def match(string): return SequenceBase.match(r\',\', %s, string)
"""
                % (n, n, n)
            )
        elif n.endswith("_Name"):
            _names.append(n)
            n = n[:-5]
            exec(
                """\
class %s_Name(Base):
    subclass_names = [\'Name\']
"""
                % (n)
            )
        elif n.startswith("Scalar_"):
            _names.append(n)
            n = n[7:]
            exec(
                """\
class Scalar_%s(Base):
    subclass_names = [\'%s\']
"""
                % (n, n)
            )<|MERGE_RESOLUTION|>--- conflicted
+++ resolved
@@ -116,8 +116,6 @@
 
 # Import of F2003 classes that are updated in this standard.
 from fparser.two.Fortran2003 import (
-<<<<<<< HEAD
-=======
     Program_Unit as Program_Unit_2003,
     Attr_Spec as Attr_Spec_2003,
     Alloc_Opt as Alloc_Opt_2003,
@@ -125,7 +123,6 @@
     Type_Declaration_Stmt as Type_Declaration_Stmt_2003,
     Component_Attr_Spec as Component_Attr_Spec_2003,
     Data_Component_Def_Stmt as Data_Component_Def_Stmt_2003,
->>>>>>> e3c0ad8f
     Action_Stmt as Action_Stmt_2003,
     Action_Stmt_C201 as Action_Stmt_C201_2003,
     Action_Stmt_C802 as Action_Stmt_C802_2003,
