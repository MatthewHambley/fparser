#!/usr/bin/env python

# Modified work Copyright (c) 2017-2022 Science and Technology
# Facilities Council.
# Original work Copyright (c) 1999-2008 Pearu Peterson

# All rights reserved.

# Modifications made as part of the fparser project are distributed
# under the following license:

# Redistribution and use in source and binary forms, with or without
# modification, are permitted provided that the following conditions are
# met:

# 1. Redistributions of source code must retain the above copyright
# notice, this list of conditions and the following disclaimer.

# 2. Redistributions in binary form must reproduce the above copyright
# notice, this list of conditions and the following disclaimer in the
# documentation and/or other materials provided with the distribution.

# 3. Neither the name of the copyright holder nor the names of its
# contributors may be used to endorse or promote products derived from
# this software without specific prior written permission.

# THIS SOFTWARE IS PROVIDED BY THE COPYRIGHT HOLDERS AND CONTRIBUTORS
# "AS IS" AND ANY EXPRESS OR IMPLIED WARRANTIES, INCLUDING, BUT NOT
# LIMITED TO, THE IMPLIED WARRANTIES OF MERCHANTABILITY AND FITNESS FOR
# A PARTICULAR PURPOSE ARE DISCLAIMED. IN NO EVENT SHALL THE COPYRIGHT
# HOLDER OR CONTRIBUTORS BE LIABLE FOR ANY DIRECT, INDIRECT, INCIDENTAL,
# SPECIAL, EXEMPLARY, OR CONSEQUENTIAL DAMAGES (INCLUDING, BUT NOT
# LIMITED TO, PROCUREMENT OF SUBSTITUTE GOODS OR SERVICES; LOSS OF USE,
# DATA, OR PROFITS; OR BUSINESS INTERRUPTION) HOWEVER CAUSED AND ON ANY
# THEORY OF LIABILITY, WHETHER IN CONTRACT, STRICT LIABILITY, OR TORT
# (INCLUDING NEGLIGENCE OR OTHERWISE) ARISING IN ANY WAY OUT OF THE USE
# OF THIS SOFTWARE, EVEN IF ADVISED OF THE POSSIBILITY OF SUCH DAMAGE.

# --------------------------------------------------------------------

# The original software (in the f2py project) was distributed under
# the following license:

# Redistribution and use in source and binary forms, with or without
# modification, are permitted provided that the following conditions are met:

#   a. Redistributions of source code must retain the above copyright notice,
#      this list of conditions and the following disclaimer.
#   b. Redistributions in binary form must reproduce the above copyright
#      notice, this list of conditions and the following disclaimer in the
#      documentation and/or other materials provided with the distribution.
#   c. Neither the name of the F2PY project nor the names of its
#      contributors may be used to endorse or promote products derived from
#      this software without specific prior written permission.

# THIS SOFTWARE IS PROVIDED BY THE COPYRIGHT HOLDERS AND CONTRIBUTORS "AS IS"
# AND ANY EXPRESS OR IMPLIED WARRANTIES, INCLUDING, BUT NOT LIMITED TO, THE
# IMPLIED WARRANTIES OF MERCHANTABILITY AND FITNESS FOR A PARTICULAR PURPOSE
# ARE DISCLAIMED. IN NO EVENT SHALL THE REGENTS OR CONTRIBUTORS BE LIABLE FOR
# ANY DIRECT, INDIRECT, INCIDENTAL, SPECIAL, EXEMPLARY, OR CONSEQUENTIAL
# DAMAGES (INCLUDING, BUT NOT LIMITED TO, PROCUREMENT OF SUBSTITUTE GOODS OR
# SERVICES; LOSS OF USE, DATA, OR PROFITS; OR BUSINESS INTERRUPTION) HOWEVER
# CAUSED AND ON ANY THEORY OF LIABILITY, WHETHER IN CONTRACT, STRICT
# LIABILITY, OR TORT (INCLUDING NEGLIGENCE OR OTHERWISE) ARISING IN ANY WAY
# OUT OF THE USE OF THIS SOFTWARE, EVEN IF ADVISED OF THE POSSIBILITY OF SUCH
# DAMAGE.

"""Fortran 2003 Syntax Rules.
"""
# Original author: Pearu Peterson <pearu@cens.ioc.ee>
# First version created: Oct 2006

import re
from fparser.common.splitline import string_replace_map
from fparser.two import pattern_tools as pattern
from fparser.common.readfortran import FortranReaderBase
from fparser.two.symbol_table import SYMBOL_TABLES
from fparser.two.utils import (
    Base,
    BlockBase,
    StringBase,
    WORDClsBase,
    NumberBase,
    STRINGBase,
    BracketBase,
    StmtBase,
    EndStmtBase,
    BinaryOpBase,
    Type_Declaration_StmtBase,
    CALLBase,
    CallBase,
    KeywordValueBase,
    SeparatorBase,
    SequenceBase,
    UnaryOpBase,
    walk,
    DynamicImport,
)
from fparser.two.utils import (
    NoMatchError,
    FortranSyntaxError,
    InternalSyntaxError,
    InternalError,
    show_result,
)

#
# SECTION  1
#

# R101: <xyz-list> = <xyz> [ , <xyz> ]...
# R102: <xyz-name> = <name>
# R103: <scalar-xyz> = <xyz>

#
# SECTION  2
#


class Comment(Base):
    """
    Represents a Fortran Comment.
    """

    subclass_names = []

    @show_result
    def __new__(cls, string, parent_cls=None):
        """
        Create a new Comment instance.

        :param type cls: the class of object to create.
        :param string: (source of) Fortran string to parse.
        :type string: str or :py:class:`FortranReaderBase`
        :param parent_cls: the parent class of this object.
        :type parent_cls: :py:type:`type`

        """
        from fparser.common import readfortran

        if isinstance(string, readfortran.Comment):
            # We were after a comment and we got a comment. Construct
            # one manually to avoid recursively calling this __new__
            # method again...
            obj = object.__new__(cls)
            obj.init(string)
            return obj
        elif isinstance(string, FortranReaderBase):
            reader = string
            item = reader.get_item()
            if item is None:
                return
            if isinstance(item, readfortran.Comment):
                # This effectively recursively calls this routine
                return Comment(item)
            else:
                # We didn't get a comment so put the item back in the FIFO
                reader.put_item(item)
                return
        else:
            # We didn't get a comment
            return

    def init(self, comment):
        """
        Initialise this Comment

        :param  comment: The comment object produced by the reader
        :type comment: :py:class:`readfortran.Comment`
        """
        self.items = [comment.comment]
        self.item = comment

    def tostr(self):
        """
        :returns: this comment as a string.
        :rtype: :py:class:`str`
        """
        return str(self.items[0])

    def restore_reader(self, reader):
        """
        Undo the read of this comment by putting its content back
        into the reader (which has a FIFO buffer)

        :param reader: the reader instance to return the comment to
        :type reader: :py:class:`fparser.readfortran.FortranReaderBase`
        """
        reader.put_item(self.item)


def match_comment_or_include(reader):
    """Creates a comment or include object from the current line.

    :param reader: the fortran file reader containing the line \
                   of code that we are trying to match
    :type reader: :py:class:`fparser.common.readfortran.FortranFileReader` \
                  or \
                  :py:class:`fparser.common.readfortran.FortranStringReader`

    :return: a comment or include object if found, otherwise `None`.
    :rtype: :py:class:`fparser.two.Fortran2003.Comment` or \
            :py:class:`fparser.two.Fortran2003.Include_Stmt`

    """
    obj = Comment(reader)
    obj = Include_Stmt(reader) if not obj else obj
    return obj


def add_comments_includes_directives(content, reader):
    """Creates comment, include, and/or cpp directive objects and adds them to
    the content list. Comment, include, and/or directive objects are added
    until a line that is not a comment, include, or directive is found.

    :param content: a `list` of matched objects. Any matched comments, \
                    includes, or directives in this routine are added to \
                    this list.
    :type content: :obj:`list`
    :param reader: the fortran file reader containing the line(s) \
                   of code that we are trying to match
    :type reader: :py:class:`fparser.common.readfortran.FortranFileReader` \
                  or \
                  :py:class:`fparser.common.readfortran.FortranStringReader`

    """
    from fparser.two.C99Preprocessor import match_cpp_directive

    obj = match_comment_or_include(reader)
    obj = match_cpp_directive(reader) if not obj else obj
    while obj:
        content.append(obj)
        obj = match_comment_or_include(reader)
        obj = match_cpp_directive(reader) if not obj else obj


class Program(BlockBase):  # R201
    """
    Fortran 2003 rule R201
    program is program-unit
               [ program-unit ] ...

    """

    subclass_names = []
    use_names = ["Program_Unit"]

    @show_result
    def __new__(cls, string):
        """Wrapper around base class __new__ to catch an internal NoMatchError
        exception and raise it as an external FortranSyntaxError exception.

        :param type cls: the class of object to create
        :param string: (source of) Fortran string to parse
        :type string: :py:class:`FortranReaderBase`
        :raises FortranSyntaxError: if the code is not valid Fortran

        """
        # pylint: disable=unused-argument
        try:
            return Base.__new__(cls, string)
        except NoMatchError:
            # At the moment there is no useful information provided by
            # NoMatchError so we pass on an empty string.
            raise FortranSyntaxError(string, "")
        except InternalSyntaxError as excinfo:
            # InternalSyntaxError is used when a syntax error has been
            # found in a rule that does not have access to the reader
            # object. This is then re-raised here as a
            # FortranSyntaxError, adding the reader object (which
            # provides line number information).
            raise FortranSyntaxError(string, excinfo)

    @staticmethod
    def match(reader):
        """Implements the matching for a Program. Whilst the rule looks like
        it could make use of BlockBase, the parser must not match if an
        optional program_unit has a syntax error, which the BlockBase
        match implementation does not do.

        :param reader: the fortran file reader containing the line(s)
                       of code that we are trying to match
        :type reader: :py:class:`fparser.common.readfortran.FortranFileReader`
                      or
                      :py:class:`fparser.common.readfortran.FortranStringReader`
        :return: `tuple` containing a single `list` which contains
                 instance of the classes that have matched if there is
                 a match or `None` if there is no match

        """
        content = []
        add_comments_includes_directives(content, reader)
        try:
            while True:
                obj = Program_Unit(reader)
                content.append(obj)
                add_comments_includes_directives(content, reader)
                # cause a StopIteration exception if there are no more lines
                next_line = reader.next()
                # put the line back in the case where there are more lines
                reader.put_item(next_line)
        except NoMatchError:
            # Found a syntax error for this rule. Now look to match
            # (via Main_Program0) with a program containing no program
            # statement as this is optional in Fortran.
            #
            return BlockBase.match(Main_Program0, [], None, reader)
        except StopIteration:
            # Reader has no more lines.
            pass
        return (content,)


class Include_Filename(StringBase):  # pylint: disable=invalid-name

    """Implements the matching of a filename from an include statement."""

    # There are no other classes. This is a simple string match.
    subclass_names = []

    @staticmethod
    def match(string):
        """Match the string with the regular expression file_name in the
        pattern_tools file. The only content that is not accepted is
        an empty string or white space at the start or end of the
        string.

        :param str string: the string to match with the pattern rule.
        :return: a tuple of size 1 containing a string with the \
        matched name if there is a match, or None if there is not.
        :rtype: (str) or NoneType

        """
        return StringBase.match(pattern.file_name, string)


class Include_Stmt(Base):  # pylint: disable=invalid-name

    """Implements the matching of a Fortran include statement. There is no
    rule for this as the compiler is expected to inline any content
    from an include statement when one is found. However, for a parser
    it can make sense to represent an include statement in a parse
    tree.

    include-stmt is INCLUDE ['filename' or "filename"]

    """

    use_names = ["Include_Filename"]

    @staticmethod
    def match(string):
        """Implements the matching for an include statement.

        :param str string: the string to match with as an include statement.
        :returns: a tuple of size 1 containing an Include_Filename \
        object with the matched filename if there is a match, or None \
        if there is not.
        :rtype: (:py:class:`fparser.two.Fortran2003.Include_Filename`) \
        or NoneType

        """
        if not string:
            return None

        line = string.strip()
        if line[:7].upper() != "INCLUDE":
            # The line does not start with the include token and/or the line
            # is too short.
            return None
        rhs = line[7:].strip()
        if rhs is None or len(rhs) < 3:
            # Either we didn't find any includes or the content after
            # the include token is too short to be valid (it must at
            # least contain quotes and one character.
            return None
        if not (
            (rhs[0] == "'" and rhs[-1] == "'") or (rhs[0] == '"' and rhs[-1] == '"')
        ):
            # The filename should be surrounded by single or double
            # quotes but this is not the case.
            return None
        # Remove the quotes.
        file_name = rhs[1:-1]
        # Pass the potential filename to the relevant class.
        name = Include_Filename(file_name)
        if not name:
            raise InternalError(
                "Fortran2003.py:Include_Stmt:match Include_Filename should "
                "never return None or an empty name"
            )
        return (name,)

    def tostr(self):
        """
        :return: this include_stmt as a string
        :rtype: str
        """

        return "INCLUDE '{0}'".format(self.items[0])


class Program_Unit(Base):  # R202
    """
    :F03R:`202`::
        <program-unit> = <main-program>
                         | <external-subprogram>
                         | <module>
                         | <block-data>
    """

    subclass_names = [
        "Comment",
        "Main_Program",
        "External_Subprogram",
        "Module",
        "Block_Data",
    ]


class External_Subprogram(Base):  # R203
    """
    :F03R:`203`::
        <external-subprogram> = <function-subprogram>
                                | <subroutine-subprogram>
    """

    subclass_names = ["Comment", "Function_Subprogram", "Subroutine_Subprogram"]


class Specification_Part(BlockBase):  # R204
    """
    :F03R:`204`::
        <specification-part> = [ <use-stmt> ]...
                                 [ <import-stmt> ]...
                                 [ <implicit-part> ]
                                 [ <declaration-construct> ]...
    """

    subclass_names = []
    use_names = ["Use_Stmt", "Import_Stmt", "Implicit_Part", "Declaration_Construct"]

    @staticmethod
    def match(reader):
<<<<<<< HEAD
        return BlockBase.match(None, [Use_Stmt, Import_Stmt,
                                      Implicit_Part, Declaration_Construct],
                               None, reader, strict_order=True)
=======
        return BlockBase.match(
            None,
            [Use_Stmt, Import_Stmt, Implicit_Part, Declaration_Construct],
            None,
            reader,
        )
>>>>>>> 527f3447


class Implicit_Part(BlockBase):  # R205
    """
    :F03R:`205`::
        <implicit-part> = [ <implicit-part-stmt> ]...
                            <implicit-stmt>
    """

    subclass_names = []
    use_names = ["Implicit_Part_Stmt", "Implicit_Stmt"]

    @staticmethod
    def match(reader):
        return BlockBase.match(None, [Implicit_Part_Stmt], None, reader)


class Implicit_Part_Stmt(Base):  # R206
    """
    :F03R:`206`::
        <implicit-part-stmt> = <implicit-stmt>
                               | <parameter-stmt>
                               | <format-stmt>
                               | <entry-stmt>
    """

    subclass_names = [
        "Comment",
        "Implicit_Stmt",
        "Parameter_Stmt",
        "Format_Stmt",
        "Entry_Stmt",
    ]


class Declaration_Construct(Base):  # R207
    """Fortran 2003 rule R207

    declaration-construct is derived-type-def
                           or entry-stmt
                           or enum-def
                           or format-stmt
                           or interface-block
                           or parameter-stmt
                           or procedure-declaration-stmt
                           or specification-stmt
                           or type-declaration-stmt
                           or stmt-function-stmt

    Note, stmt-function-stmt is not currently matched.

    """

    # Commented out Stmt_Function_Stmt as it can falsely match an
    # access to an array or function. Reintroducing statement
    # functions is captured in issue #202.

    #                   'Type_Declaration_Stmt', 'Stmt_Function_Stmt']
    subclass_names = [
        "Derived_Type_Def",
        "Entry_Stmt",
        "Enum_Def",
        "Format_Stmt",
        "Interface_Block",
        "Parameter_Stmt",
        "Procedure_Declaration_Stmt",
        "Specification_Stmt",
        "Type_Declaration_Stmt",
    ]


class Execution_Part(BlockBase):  # R208
    """:F03R:`208`::
    <execution-part> = <executable-construct>
                       | [ <execution-part-construct> ]...

    <execution-part> shall not contain <end-function-stmt>,
    <end-program-stmt>, <end-subroutine-stmt>

    """

    subclass_names = []
    use_names = ["Executable_Construct_C201", "Execution_Part_Construct_C201"]

    def match(string):
        return BlockBase.match(
            Executable_Construct_C201, [Execution_Part_Construct_C201], None, string
        )

    match = staticmethod(match)


class Execution_Part_Construct(Base):  # R209
    """
    <execution-part-construct> = <executable-construct>
                                 | <format-stmt>
                                 | <entry-stmt>
                                 | <data-stmt>
    """

    subclass_names = [
        "Comment",
        "Executable_Construct",
        "Format_Stmt",
        "Entry_Stmt",
        "Data_Stmt",
    ]


class Execution_Part_Construct_C201(Base):
    subclass_names = [
        "Comment",
        "Executable_Construct_C201",
        "Format_Stmt",
        "Entry_Stmt",
        "Data_Stmt",
    ]


class Internal_Subprogram_Part(BlockBase):  # R210
    """
    <internal-subprogram-part> = <contains-stmt>
                                   <internal-subprogram>
                                   [ <internal-subprogram> ]...
    """

    subclass_names = []
    use_names = ["Contains_Stmt", "Internal_Subprogram"]

    @staticmethod
    def match(reader):
        return BlockBase.match(Contains_Stmt, [Internal_Subprogram], None, reader)


class Internal_Subprogram(Base):  # R211
    """
    <internal-subprogram> = <function-subprogram>
                            | <subroutine-subprogram>
    """

    subclass_names = ["Function_Subprogram", "Subroutine_Subprogram"]


class Specification_Stmt(Base):  # R212
    """
    <specification-stmt> = <access-stmt>
                           | <allocatable-stmt>
                           | <asynchronous-stmt>
                           | <bind-stmt>
                           | <common-stmt>
                           | <data-stmt>
                           | <dimension-stmt>
                           | <equivalence-stmt>
                           | <external-stmt>
                           | <intent-stmt>
                           | <intrinsic-stmt>
                           | <namelist-stmt>
                           | <optional-stmt>
                           | <pointer-stmt>
                           | <protected-stmt>
                           | <save-stmt>
                           | <target-stmt>
                           | <volatile-stmt>
                           | <value-stmt>
    """

    subclass_names = [
        "Access_Stmt",
        "Allocatable_Stmt",
        "Asynchronous_Stmt",
        "Bind_Stmt",
        "Comment",
        "Common_Stmt",
        "Data_Stmt",
        "Dimension_Stmt",
        "Equivalence_Stmt",
        "External_Stmt",
        "Intent_Stmt",
        "Intrinsic_Stmt",
        "Namelist_Stmt",
        "Optional_Stmt",
        "Pointer_Stmt",
        "Cray_Pointer_Stmt",
        "Protected_Stmt",
        "Save_Stmt",
        "Target_Stmt",
        "Volatile_Stmt",
        "Value_Stmt",
    ]


class Executable_Construct(Base):  # R213
    # pylint: disable=invalid-name
    """
    Fortran 2003 rule R213
    executable-construct is action-stmt
                         or associate-construct
                         or case-construct
                         or do-construct
                         or forall-construct
                         or if-construct
                         or select-type-construct
                         or where-construct

    """
    subclass_names = [
        "Action_Stmt",
        "Associate_Construct",
        "Case_Construct",
        "Do_Construct",
        "Forall_Construct",
        "If_Construct",
        "Select_Type_Construct",
        "Where_Construct",
    ]


class Executable_Construct_C201(Base):
    subclass_names = Executable_Construct.subclass_names[:]
    subclass_names[subclass_names.index("Action_Stmt")] = "Action_Stmt_C201"


class Action_Stmt(Base):  # R214
    """
    <action-stmt> = <allocate-stmt>
                    | <assignment-stmt>
                    | <backspace-stmt>
                    | <call-stmt>
                    | <close-stmt>
                    | <continue-stmt>
                    | <cycle-stmt>
                    | <deallocate-stmt>
                    | <endfile-stmt>
                    | <end-function-stmt>
                    | <end-program-stmt>
                    | <end-subroutine-stmt>
                    | <exit-stmt>
                    | <flush-stmt>
                    | <forall-stmt>
                    | <goto-stmt>
                    | <if-stmt>
                    | <inquire-stmt>
                    | <nullify-stmt>
                    | <open-stmt>
                    | <pointer-assignment-stmt>
                    | <print-stmt>
                    | <read-stmt>
                    | <return-stmt>
                    | <rewind-stmt>
                    | <stop-stmt>
                    | <wait-stmt>
                    | <where-stmt>
                    | <write-stmt>
                    | <arithmetic-if-stmt>
                    | <computed-goto-stmt>
    """

    subclass_names = [
        "Allocate_Stmt",
        "Assignment_Stmt",
        "Backspace_Stmt",
        "Call_Stmt",
        "Close_Stmt",
        "Comment",
        "Continue_Stmt",
        "Cycle_Stmt",
        "Deallocate_Stmt",
        "Endfile_Stmt",
        "End_Function_Stmt",
        "End_Subroutine_Stmt",
        "Exit_Stmt",
        "Flush_Stmt",
        "Forall_Stmt",
        "Goto_Stmt",
        "If_Stmt",
        "Inquire_Stmt",
        "Nullify_Stmt",
        "Open_Stmt",
        "Pointer_Assignment_Stmt",
        "Print_Stmt",
        "Read_Stmt",
        "Return_Stmt",
        "Rewind_Stmt",
        "Stop_Stmt",
        "Wait_Stmt",
        "Where_Stmt",
        "Write_Stmt",
        "Arithmetic_If_Stmt",
        "Computed_Goto_Stmt",
    ]


class Action_Stmt_C201(Base):
    """
    <action-stmt-c201> = <action-stmt>
    C201 is applied.
    """

    subclass_names = Action_Stmt.subclass_names[:]
    subclass_names.remove("End_Function_Stmt")
    subclass_names.remove("End_Subroutine_Stmt")
    # subclass_names.remove('End_Program_Stmt')


class Action_Stmt_C802(Base):
    """
    <action-stmt-c802> = <action-stmt>
    C802 is applied.
    """

    subclass_names = Action_Stmt.subclass_names[:]
    subclass_names.remove("End_Function_Stmt")
    subclass_names.remove("End_Subroutine_Stmt")
    subclass_names.remove("If_Stmt")


class Action_Stmt_C824(Base):
    """
    <action-stmt-c824> = <action-stmt>
    C824 is applied.
    """

    subclass_names = Action_Stmt.subclass_names[:]
    subclass_names.remove("End_Function_Stmt")
    subclass_names.remove("End_Subroutine_Stmt")
    subclass_names.remove("Continue_Stmt")
    subclass_names.remove("Goto_Stmt")
    subclass_names.remove("Return_Stmt")
    subclass_names.remove("Stop_Stmt")
    subclass_names.remove("Exit_Stmt")
    subclass_names.remove("Cycle_Stmt")
    subclass_names.remove("Arithmetic_If_Stmt")


class Keyword(Base):  # R215
    """
    <keyword> = <name>
    """

    subclass_names = ["Name"]


#
# SECTION  3
#

# R301: <character> = <alphanumeric-character> | <special-character>
# R302: <alphanumeric-character> = <letter> | <digit> | <underscore>
# R303: <underscore> = _


class Name(StringBase):  # R304
    """
    Fortran 2003 rule R304
    name is letter [ alphanumeric_character ]...

    """

    # There are no other classes. This is a simple string match.
    subclass_names = []

    @staticmethod
    def match(string):
        """Match the string with the regular expression abs_name in the
        pattern_tools file.

        :param str string: the string to match with the pattern rule.
        :return: a tuple of size 1 containing a string with the \
        matched name if there is a match, or None if there is not.
        :rtype: (str) or None

        """
        return StringBase.match(pattern.abs_name, string.strip())


class Constant(Base):  # R305
    """
    <constant> = <literal-constant>
                 | <named-constant>
    """

    subclass_names = ["Literal_Constant", "Named_Constant"]


class Literal_Constant(Base):  # R306
    """
    <literal-constant> = <int-literal-constant>
                         | <real-literal-constant>
                         | <complex-literal-constant>
                         | <logical-literal-constant>
                         | <char-literal-constant>
                         | <boz-literal-constant>
    """

    subclass_names = [
        "Int_Literal_Constant",
        "Real_Literal_Constant",
        "Complex_Literal_Constant",
        "Logical_Literal_Constant",
        "Char_Literal_Constant",
        "Boz_Literal_Constant",
    ]


class Named_Constant(Base):  # R307
    """
    <named-constant> = <name>
    """

    subclass_names = ["Name"]


class Int_Constant(Base):  # R308
    """
    <int-constant> = <constant>
    """

    subclass_names = ["Constant"]


class Char_Constant(Base):  # R309
    """
    <char-constant> = <constant>
    """

    subclass_names = ["Constant"]


# R310: <intrinsic-operator> = <power-op> | <mult-op> | <add-op> |
# <concat-op> | <rel-op> | <not-op> | <and-op> | <or-op> | <equiv-op>
# Rule 310 is defined in pattern_tools.py. As it is only used by Rule
# 312 it does not need to be defined explicitly as a class. Note, it
# could be created as a class if it were useful for code
# manipulation. We could additionally create each of the operators
# themselves as classes.


class Defined_Operator(Base):  # pylint: disable=invalid-name
    """Fortran 2003 rule R311
    R311 defined-operator is defined-unary-op
                          or defined-binary-op
                          or extended-intrinsic-op

    Note, defined-operator is defined in pattern_tools.py so could be
    called directly via a stringbase match. However, the defined unary
    and binary op rules have constraints which would not be checked if
    we did this.

    Note, whilst we subclass for both Defined Unary and Binary ops,
    the match is the same so we will only ever match with the first
    (so the second is not really necessary here). This is OK from a
    parsing point of view as they both return a Defined_Op class, so
    are identical from the parsers point of view.

    """

    subclass_names = ["Defined_Unary_Op", "Defined_Binary_Op", "Extended_Intrinsic_Op"]


class Extended_Intrinsic_Op(StringBase):  # pylint: disable=invalid-name
    """Fortran 2003 rule R312
    R312 extended-intrinsic-op is intrinsic-operator

    Note, extended-intrinsic-op is only ever used by R311 and is
    defined in pattern_tools.py so could be matched directly in the
    Defined_Operator class (by changing it to STRINGBase and moving
    the match in this class into the Defined_Operator class). This
    would mean that this class would not be required. However, the
    parse tree would then not have the concept of an
    Extended_Intrinsic_Op which might be useful for code manipulation
    tools.

    """

    @staticmethod
    def match(string):
        """Implements the matching for the extended-intrinsic-op
        rule. Matches the string with the regular expression
        extended_intrinsic_operator in the pattern_tools file.

        :param str string: the string to match with the pattern rule.
        :return: a tuple of size 1 containing a string with the \
        matched name if there is a match, or None if there is not.
        :rtype: (str) or None

        """
        return StringBase.match(pattern.extended_intrinsic_operator, string)


class Label(StringBase):  # R313
    """
    ::
        <label> = <digit> [ <digit> [ <digit> [ <digit> [ <digit> ] ] ] ]

    Attributes
    ----------
    string : str
    """

    subclass_names = []

    @staticmethod
    def match(string):
        return StringBase.match(pattern.abs_label, string)

    def __int__(self):
        return int(self.string)


#
# SECTION  4
#


class Type_Spec(Base):  # R401
    """
    <type-spec> = <intrinsic-type-spec>
                  | <derived-type-spec>
    """

    subclass_names = ["Intrinsic_Type_Spec", "Derived_Type_Spec"]


class Type_Param_Value(StringBase):  # R402
    """
    <type-param-value> = <scalar-int-expr>
                       | *
                       | :
    """

    subclass_names = ["Scalar_Int_Expr"]
    use_names = []

    def match(string):
        return StringBase.match(["*", ":"], string)

    match = staticmethod(match)


class Intrinsic_Type_Spec(WORDClsBase):  # R403
    """
    <intrinsic-type-spec> = INTEGER [ <kind-selector> ]
                            | REAL [ <kind-selector> ]
                            | DOUBLE COMPLEX
                            | COMPLEX [ <kind-selector> ]
                            | CHARACTER [ <char-selector> ]
                            | LOGICAL [ <kind-selector> ]
    Extensions:
                            | DOUBLE PRECISION
                            | BYTE
    """

    subclass_names = []
    use_names = ["Kind_Selector", "Char_Selector"]

    def match(string):
        for w, cls in [
            ("INTEGER", Kind_Selector),
            ("REAL", Kind_Selector),
            ("COMPLEX", Kind_Selector),
            ("LOGICAL", Kind_Selector),
            ("CHARACTER", Char_Selector),
            (pattern.abs_double_complex_name, None),
            (pattern.abs_double_precision_name, None),
            ("BYTE", None),
        ]:
            try:
                obj = WORDClsBase.match(w, cls, string)
            except NoMatchError:
                obj = None
            if obj is not None:
                return obj
        return None

    match = staticmethod(match)


class Kind_Selector(Base):  # R404
    """
    Fortran 2003 rule R404
    kind-selector is ( [ KIND = ] scalar-int-initialization-expr )
    A non-standard extension is also supported here:
                      | * char-length

    There is an associated constraint that we can't enforce in fparser:

    'C404 (R404) The value of scalar-int-initialization-expr shall be
    nonnegative and shall specify a representation method that
    exists on the processor.'

    """

    subclass_names = []
    use_names = ["Char_Length", "Scalar_Int_Initialization_Expr"]

    @staticmethod
    def match(string):
        """Implements the matching for a Kind_Selector.

        :param str string: a string containing the code to match
        :return: `None` if there is no match, otherwise a `tuple` of \
        size 3 containing a '(', a single `list` which contains an \
        instance of classes that have matched and a ')', or a `tuple` \
        of size 2 containing a '*' and an instance of classes that \
        have matched.
        :rtype: `NoneType` or ( str, [ MatchedClasses ], str) or ( \
        str, :py:class:`fparser.two.Fortran2003.Char_Length`)

        :raises InternalError: if None is passed instead of a \
        string. The parent rule should not pass None and the logic in \
        this routine relies on a valid string.

        :raises InternalError: if the string passed is <=1 characters \
        long. The parent rule passing this string should ensure the \
        string is at least 2 characters long and the logic in this \
        routine relies on this. The reason there is a minimum of two \
        is that the pattern '*n' where 'n' is a number is the smallest \
        valid pattern. The other valid pattern must have at least a \
        name with one character surrounded by brackets e.g. '(x)' so \
        should be at least 3 characters long.

        """
        if string is None:
            raise InternalError(
                "String argument in class Kind_Selector method match() " "is None."
            )
        if len(string) <= 1:
            raise InternalError(
                "String argument '{0}' in class Kind_Selector method "
                "match() is too short to be valid.".format(string)
            )

        # remove any leading or trailing white space
        string = string.strip()

        if string[0] + string[-1] != "()":
            # must be the '*n' extension
            if not string.startswith("*"):
                return None
            return "*", Char_Length(string[1:].lstrip())
        # remove left and right brackets and subsequently any leading
        # or trailing spaces
        string = string[1:-1].strip()
        # check for optional 'kind='
        if len(string) > 5:
            # string is long enough to potentially contain 'kind=...'
            if string[:4].upper() == "KIND" and string[4:].lstrip()[0] == "=":
                # found 'kind=' so strip it out, including any leading spaces
                string = string[4:].lstrip()[1:].lstrip()
        return "(", Scalar_Int_Initialization_Expr(string), ")"

    def tostr(self):
        """
        :return: this kind_selector as a string
        :rtype: str
        """
        if len(self.items) == 2:
            result = "{0[0]}{0[1]}".format(self.items)
        elif len(self.items) == 3:
            result = "{0[0]}KIND = {0[1]}{0[2]}".format(self.items)
        else:
            raise InternalError(
                "Class Kind_Selector method tostr() has '{0}' items, "
                "but expecting 2 or 3.".format(len(self.items))
            )
        return result


class Signed_Int_Literal_Constant(NumberBase):  # R405
    """
    <signed-int-literal-constant> = [ <sign> ] <int-literal-constant>
    """

    # never used because sign is included in pattern
    subclass_names = ["Int_Literal_Constant"]

    def match(string):
        return NumberBase.match(pattern.abs_signed_int_literal_constant_named, string)

    match = staticmethod(match)


class Int_Literal_Constant(NumberBase):  # R406
    """
    <int-literal-constant> = <digit-string> [ _ <kind-param> ]
    """

    subclass_names = []

    def match(string):
        return NumberBase.match(pattern.abs_int_literal_constant_named, string)

    match = staticmethod(match)


class Digit_String(NumberBase):
    """
    <digit-string> = <digit> [ <digit> ]...
    """

    subclass_names = []

    def match(string):
        return NumberBase.match(pattern.abs_digit_string_named, string)

    match = staticmethod(match)


# R407: <kind-param> = <digit-string> | <scalar-int-constant-name>
# R408: <signed-digit-string> = [ <sign> ] <digit-string>
# R409: <digit-string> = <digit> [ <digit> ]...
# R410: <sign> = + | -


class Boz_Literal_Constant(Base):  # R411
    """
    <boz-literal-constant> = <binary-constant>
                             | <octal-constant>
                             | <hex-constant>
    """

    subclass_names = ["Binary_Constant", "Octal_Constant", "Hex_Constant"]


class Binary_Constant(STRINGBase):  # R412
    """
    <binary-constant> = B ' <digit> [ <digit> ]... '
                        | B \" <digit> [ <digit> ]... \"
    """

    subclass_names = []

    def match(string):
        return STRINGBase.match(pattern.abs_binary_constant, string)

    match = staticmethod(match)


class Octal_Constant(STRINGBase):  # R413
    """
    <octal-constant> = O ' <digit> [ <digit> ]... '
                       | O \" <digit> [ <digit> ]... \"
    """

    subclass_names = []

    def match(string):
        return STRINGBase.match(pattern.abs_octal_constant, string)

    match = staticmethod(match)


class Hex_Constant(STRINGBase):  # R414
    """
    <hex-constant> = Z ' <digit> [ <digit> ]... '
                     | Z \" <digit> [ <digit> ]... \"
    """

    subclass_names = []

    def match(string):
        return STRINGBase.match(pattern.abs_hex_constant, string)

    match = staticmethod(match)


# R415: <hex-digit> = <digit> | A | B | C | D | E | F


class Signed_Real_Literal_Constant(NumberBase):  # R416
    """
    <signed-real-literal-constant> = [ <sign> ] <real-literal-constant>
    """

    subclass_names = ["Real_Literal_Constant"]  # never used

    def match(string):
        return NumberBase.match(pattern.abs_signed_real_literal_constant_named, string)

    match = staticmethod(match)


class Real_Literal_Constant(NumberBase):  # R417
    """ """

    subclass_names = []

    def match(string):
        return NumberBase.match(pattern.abs_real_literal_constant_named, string)

    match = staticmethod(match)


# R418: <significand> = <digit-string> . [ <digit-string> ]  | . <digit-string>
# R419: <exponent-letter> = E | D
# R420: <exponent> = <signed-digit-string>


class Complex_Literal_Constant(Base):  # R421
    """
    <complex-literal-constant> = ( <real-part>, <imag-part> )
    """

    subclass_names = []
    use_names = ["Real_Part", "Imag_Part"]

    def match(string):
        if not string or string[0] + string[-1] != "()":
            return
        if not pattern.abs_complex_literal_constant.match(string):
            return
        r, i = string[1:-1].split(",")
        return Real_Part(r.strip()), Imag_Part(i.strip())

    match = staticmethod(match)

    def tostr(self):
        return "(%s, %s)" % tuple(self.items)


class Real_Part(Base):  # R422
    """
    <real-part> = <signed-int-literal-constant>
                  | <signed-real-literal-constant>
                  | <named-constant>
    """

    subclass_names = [
        "Signed_Int_Literal_Constant",
        "Signed_Real_Literal_Constant",
        "Named_Constant",
    ]


class Imag_Part(Base):  # R423
    """
    <imag-part> = <real-part>
    """

    subclass_names = [
        "Signed_Int_Literal_Constant",
        "Signed_Real_Literal_Constant",
        "Named_Constant",
    ]


class Char_Selector(Base):  # R424
    """
    <char-selector> = <length-selector>
                      | ( LEN = <type-param-value> ,
                         KIND = <scalar-int-initialization-expr> )
                      | ( <type-param-value> ,
                         [ KIND = ] <scalar-int-initialization-expr> )
                      | ( KIND = <scalar-int-initialization-expr>
                        [ , LEN = <type-param-value> ] )
    """

    subclass_names = ["Length_Selector"]
    use_names = ["Type_Param_Value", "Scalar_Int_Initialization_Expr"]

    @staticmethod
    def match(string):
        if string[0] + string[-1] != "()":
            return
        line, repmap = string_replace_map(string[1:-1].strip())
        if line[:3].upper() == "LEN" and line[3:].lstrip().startswith("="):
            line = line[3:].lstrip()
            line = line[1:].lstrip()
            i = line.find(",")
            if i == -1:
                return
            v = line[:i].rstrip()
            line = line[i + 1 :].lstrip()
            if line[:4].upper() != "KIND":
                return
            line = line[4:].lstrip()
            if not line.startswith("="):
                return
            line = line[1:].lstrip()
            v = repmap(v)
            line = repmap(line)
            return Type_Param_Value(v), Scalar_Int_Initialization_Expr(line)
        elif line[:4].upper() == "KIND" and line[4:].lstrip().startswith("="):
            line = line[4:].lstrip()
            line = line[1:].lstrip()
            i = line.find(",")
            if i == -1:
                return None, Scalar_Int_Initialization_Expr(line)
            v = line[i + 1 :].lstrip()
            line = line[:i].rstrip()
            if v[:3].upper() != "LEN":
                return
            v = v[3:].lstrip()
            if not v.startswith("="):
                return
            v = v[1:].lstrip()
            return Type_Param_Value(v), Scalar_Int_Initialization_Expr(line)
        else:
            i = line.find(",")
            if i == -1:
                return
            v = line[:i].rstrip()
            line = line[i + 1 :].lstrip()
            if line[:4].upper() == "KIND" and line[4:].lstrip().startswith("="):
                line = line[4:].lstrip()
                line = line[1:].lstrip()
            return Type_Param_Value(v), Scalar_Int_Initialization_Expr(line)
        return None

    def tostr(self):
        if self.items[0] is None:
            return "(KIND = %s)" % (self.items[1])
        return "(LEN = %s, KIND = %s)" % (self.items[0], self.items[1])


class Length_Selector(Base):  # R425
    """
    <length -selector> = ( [ LEN = ] <type-param-value> )
                        | * <char-length> [ , ]
    """

    subclass_names = []
    use_names = ["Type_Param_Value", "Char_Length"]

    @staticmethod
    def match(string):
        if string[0] + string[-1] == "()":
            line = string[1:-1].strip()
            if line[:3].upper() == "LEN" and line[3:].lstrip().startswith("="):
                line = line[3:].lstrip()
                line = line[1:].lstrip()
            return "(", Type_Param_Value(line), ")"
        if not string.startswith("*"):
            return
        line = string[1:].lstrip()
        if string[-1] == ",":
            line = line[:-1].rstrip()
        return "*", Char_Length(line)

    def tostr(self):
        if len(self.items) == 2:
            return "%s%s" % tuple(self.items)
        return "%sLEN = %s%s" % tuple(self.items)


class Char_Length(BracketBase):  # R426
    """
    <char-length> = ( <type-param-value> )
                    | <scalar-int-literal-constant>
    """

    subclass_names = ["Scalar_Int_Literal_Constant"]
    use_names = ["Type_Param_Value"]

    def match(string):
        return BracketBase.match("()", Type_Param_Value, string)

    match = staticmethod(match)


class Char_Literal_Constant(Base):  # pylint: disable=invalid-name
    """
    Fortran 2003 rule R427

    char-literal-constant is [ kind-param _ ] ' rep-char '
                          or [ kind-param _ ] " rep-char "
    """

    subclass_names = []
    rep = pattern.char_literal_constant

    @staticmethod
    def match(string):
        """Implements the matching for a Char_Literal_Constant. For example

        "hello"
        'hello'
        nondefaultcharset_"nondefaultchars"

        There is an associated constraint C422: "The value of
        kind-param shall specify a representation method that exists
        on the processor." However, this cannot be validated by
        fparser so no checks are performed.

        :param str string: a string containing the code to match.
        :return: `None` if there is no match, otherwise a `tuple` of
                 size 2 containing the character constant and the kind
                 value as strings.
        :rtype: `NoneType` or (`str`, `NoneType`) or (`str`, `str`)

        """
        if not string:
            return None
        strip_string = string.strip()
        if not strip_string:
            # the string is empty or only contains blank space
            return None
        if strip_string[-1] not in "\"'":
            return None
        if strip_string[-1] == '"':
            abs_a_n_char_literal_constant_named = (
                pattern.abs_a_n_char_literal_constant_named2
            )
        else:
            abs_a_n_char_literal_constant_named = (
                pattern.abs_a_n_char_literal_constant_named1
            )
        line, repmap = string_replace_map(strip_string)
        match = abs_a_n_char_literal_constant_named.match(line)
        if not match:
            return None
        kind_param = match.group("kind_param")
        line = match.group("value")
        line = repmap(line)
        return line, kind_param

    def tostr(self):
        """
        :return: this Char_Literal_Constant as a string.
        :rtype: str

        :raises InternalError: if the internal items list variable is \
                not the expected size.
        :raises InternalError: if the first element of the internal \
                items list is None or is an empty string.
        """
        if len(self.items) != 2:
            raise InternalError(
                "Class Char_Literal_Constant method tostr() has '{0}' items, "
                "but expecting 2.".format(len(self.items))
            )
        if not self.items[0]:
            # items[0] is the value of the constant so is required. It
            # also can't be empty as it needs to include the
            # surrounding quotes to be valid
            raise InternalError(
                "Class Char_Literal_Constant method tostr(). 'Items' entry 0 "
                "should not be empty"
            )
        char_str = str(self.items[0])
        if not self.items[1]:
            return char_str
        # The character constant has a kind specifier
        kind_str = str(self.items[1])
        return f"{kind_str}_{char_str}"


class Logical_Literal_Constant(NumberBase):  # R428
    """
    <logical-literal-constant> = .TRUE. [ _ <kind-param> ]
                                 | .FALSE. [ _ <kind-param> ]
    """

    subclass_names = []

    def match(string):
        return NumberBase.match(pattern.abs_logical_literal_constant_named, string)

    match = staticmethod(match)


class Derived_Type_Def(BlockBase):  # R429
    """
    <derived-type-def> = <derived-type-stmt>
                           [ <type-param-def-stmt> ]...
                           [ <private-or-sequence> ]...
                           [ <component-part> ]
                           [ <type-bound-procedure-part> ]
                           <end-type-stmt>
    """

    subclass_names = []
    use_names = [
        "Derived_Type_Stmt",
        "Type_Param_Def_Stmt",
        "Private_Or_Sequence",
        "Component_Part",
        "Type_Bound_Procedure_Part",
        "End_Type_Stmt",
    ]

    @staticmethod
    def match(reader):
        return BlockBase.match(
            Derived_Type_Stmt,
            [
                Type_Param_Def_Stmt,
                Private_Or_Sequence,
                Component_Part,
                Type_Bound_Procedure_Part,
            ],
            End_Type_Stmt,
            reader,
            match_names=True,  # C431
        )


class Derived_Type_Stmt(StmtBase):  # pylint: disable=invalid-name
    """
    Fortran 2003 rule R430

    derived-type-stmt is TYPE [ [ , type-attr-spec-list ] :: ]
                         type-name [ ( type-param-name-list ) ]

    """

    subclass_names = []
    use_names = ["Type_Attr_Spec_List", "Type_Name", "Type_Param_Name_List"]

    @staticmethod
    def match(string):
        """Implements the matching for a Derived Type Statement.

        :param str string: a string containing the code to match
        :return: `None` if there is no match, otherwise a `tuple` of \
                 size 3 containing an `Attribute_Spec_List` (or `None` if \
                 there isn't one), the name of the type (in a `Name` \
                 class) and a `Parameter_Name_List` (or `None` is there \
                 isn't one).
        :rtype: ( `Type_Attr_Spec_List` or `None`, `Name`, \
                  `Type_Param_Name_List` or `None` ) or `None`

        """
        string_strip = string.strip()
        if string_strip[:4].upper() != "TYPE":
            return None
        line = string_strip[4:].lstrip()
        position = line.find("::")
        attr_specs = None
        if position != -1:
            if line.startswith(","):
                lstrip = line[1:position].strip()
                if not lstrip:
                    # There is no content after the "," and before the
                    # "::"
                    return None
                attr_specs = Type_Attr_Spec_List(lstrip)
            elif line[:position].strip():
                # There is invalid content between and 'TYPE' and '::'
                return None
            line = line[position + 2 :].lstrip()
        match = pattern.name.match(line)
        if not match:
            # There is no content after the "TYPE" or the "::"
            return None
        name = Type_Name(match.group())
        line = line[match.end() :].lstrip()
        if not line:
            return attr_specs, name, None
        if line[0] + line[-1] != "()":
            return None
        return attr_specs, name, Type_Param_Name_List(line[1:-1].strip())

    def tostr(self):
        """
        :return: this derived type statement as a string
        :rtype: str
        :raises InternalError: if items array is not the expected size
        :raises InternalError: if items array[1] has no content

        """
        if len(self.items) != 3:
            raise InternalError(
                "Derived_Type_Stmt.tostr(). 'items' should be of size 3 but "
                "found '{0}'.".format(len(self.items))
            )
        if not self.items[1]:
            raise InternalError(
                "Derived_Type_Stmt.tostr(). 'items[1]' should be a Name "
                "instance containing the derived type name but it is empty"
            )
        string = "TYPE"
        if self.items[0]:
            string += ", {0} :: {1}".format(self.items[0], self.items[1])
        else:
            string += " :: {0}".format(self.items[1])
        if self.items[2]:
            string += "({0})".format(self.items[2])
        return string

    def get_start_name(self):
        """
        :return: this derived type statement's name as a string
        :rtype: str

        """
        return self.items[1].string


class Type_Name(Name):  # C424
    """
    <type-name> = <name>
    <type-name> shall not be DOUBLEPRECISION or the name of intrinsic type
    """

    subclass_names = []
    use_names = []

    def match(string):
        if pattern.abs_intrinsic_type_name.match(string):
            return
        return Name.match(string)

    match = staticmethod(match)


class Type_Attr_Spec(Base):  # R431
    """
    <type-attr-spec> = <access-spec>
                       | EXTENDS ( <parent-type-name> )
                       | ABSTRACT
                       | BIND (C)
    """

    subclass_names = ["Access_Spec", "Language_Binding_Spec"][:-1]
    use_names = ["Parent_Type_Name"]

    @staticmethod
    def match(string):
        if len(string) == 8 and string.upper() == "ABSTRACT":
            return "ABSTRACT", None
        if string[:4].upper() == "BIND":
            line = string[4:].lstrip()
            if not line or line[0] + line[-1] != "()":
                return
            line = line[1:-1].strip()
            if line.upper() == "C":
                return "BIND", "C"
        elif string[:7].upper() == "EXTENDS":
            line = string[7:].lstrip()
            if not line or line[0] + line[-1] != "()":
                return
            return "EXTENDS", Parent_Type_Name(line[1:-1].strip())

    def tostr(self):
        if self.items[1] is None:
            return "%s" % (self.items[0])
        return "%s(%s)" % (self.items)


class Private_Or_Sequence(Base):  # R432
    """
    <private-or-sequence> = <private-components-stmt>
                            | <sequence-stmt>
    """

    subclass_names = ["Private_Components_Stmt", "Sequence_Stmt"]


class End_Type_Stmt(EndStmtBase):  # R433
    """
    <end-type-stmt> = END TYPE [ <type-name> ]
    """

    subclass_names = []
    use_names = ["Type_Name"]

    @staticmethod
    def match(string):
        return EndStmtBase.match("TYPE", Type_Name, string, require_stmt_type=True)


class Sequence_Stmt(STRINGBase):  # R434
    """
    <sequence-stmt> = SEQUENCE
    """

    subclass_names = []

    @staticmethod
    def match(string):
        return STRINGBase.match("SEQUENCE", string)


class Type_Param_Def_Stmt(StmtBase):  # R435
    """
    <type-param-def-stmt> = INTEGER [ <kind-selector> ] ,
        <type-param-attr-spec> :: <type-param-decl-list>
    """

    subclass_names = []
    use_names = ["Kind_Selector", "Type_Param_Attr_Spec", "Type_Param_Decl_List"]

    def match(string):
        if string[:7].upper() != "INTEGER":
            return
        line, repmap = string_replace_map(string[7:].lstrip())
        if not line:
            return
        i = line.find(",")
        if i == -1:
            return
        kind_selector = repmap(line[:i].rstrip()) or None
        line = repmap(line[i + 1 :].lstrip())
        i = line.find("::")
        if i == -1:
            return
        l1 = line[:i].rstrip()
        l2 = line[i + 2 :].lstrip()
        if not l1 or not l2:
            return
        if kind_selector:
            kind_selector = Kind_Selector(kind_selector)
        return kind_selector, Type_Param_Attr_Spec(l1), Type_Param_Decl_List(l2)

    match = staticmethod(match)

    def tostr(self):
        s = "INTEGER"
        if self.items[0] is not None:
            s += "%s, %s :: %s" % tuple(self.items)
        else:
            s += ", %s :: %s" % tuple(self.items[1:])
        return s


class Type_Param_Decl(BinaryOpBase):  # R436
    """
    <type-param-decl> = <type-param-name>
        [ = <scalar-int-initialization-expr> ]
    """

    subclass_names = ["Type_Param_Name"]
    use_names = ["Scalar_Int_Initialization_Expr"]

    def match(string):
        if "=" not in string:
            return
        lhs, rhs = string.split("=", 1)
        lhs = lhs.rstrip()
        rhs = rhs.lstrip()
        if not lhs or not rhs:
            return
        return Type_Param_Name(lhs), "=", Scalar_Int_Initialization_Expr(rhs)

    match = staticmethod(match)


class Type_Param_Attr_Spec(STRINGBase):  # R437
    """
    <type-param-attr-spec> = KIND
                             | LEN
    """

    subclass_names = []

    def match(string):
        return STRINGBase.match(["KIND", "LEN"], string)

    match = staticmethod(match)


class Component_Part(BlockBase):  # R438
    """
    <component-part> is [ <component-def-stmt> ]...
    """

    subclass_names = []
    use_names = ["Component_Def_Stmt"]

    def match(reader):
        content = []
        while 1:
            try:
                obj = Component_Def_Stmt(reader)
            except NoMatchError:
                obj = None
            if obj is None:
                break
            content.append(obj)
        if content:
            return (content,)
        return None

    match = staticmethod(match)

    def tofortran(self, tab="", isfix=None):
        """
        Converts this node (and all children) into Fortran.

        :param str tab: white space to prefix to output.
        :param bool isfix: whether or not to generate fixed-format output.

        :returns: Fortran code.
        :rtype: str

        """
        mylist = []
        for item in self.content:
            mylist.append(item.tofortran(tab=tab, isfix=isfix))
        return "\n".join(mylist)


class Component_Def_Stmt(Base):  # R439
    """
    <component-def-stmt> is <data-component-def-stmt>
                         or <proc-component-def-stmt>
    """

    subclass_names = ["Data_Component_Def_Stmt", "Proc_Component_Def_Stmt"]


class Data_Component_Def_Stmt(Type_Declaration_StmtBase):  # R440
    """
    Fortran 2003 rule 440
    <data-component-def-stmt> is <declaration-type-spec> [
             [ , <component-attr-spec-list> ] :: ] <component-decl-list>

    Associated constraints are:

    "C436 (R440)  No component-attr-spec shall appear more than once in a given
          component-def-stmt."
    "C437 (R440)  A component declared with the CLASS keyword shall have the
          ALLOCATABLE or POINTER attribute."
    "C438 (R440)  If the POINTER attribute is not specified for a component,
          the declaration-type-spec in the component-def-stmt shall be CLASS(*)
          or shall specify an intrinsic type or a previously defined derived
          type."
    "C439 (R440)  If the POINTER attribute is specified for a component, the
          declaration-type-spec in the component-def-stmt shall be CLASS(*) or
          shall specify an intrinsic type or any accessible derived type
          including the type being defined."
    "C440 (R440)  If the POINTER or ALLOCATABLE attribute is specified, each
          component-array-spec shall be a deferred-shape-spec-list."
    "C441 (R440)  If neither the POINTER attribute nor the ALLOCATABLE
          attribute is specified, each component-array-spec shall be an
          explicit-shape-spec-list."
    "C443 (R440)  A component shall not have both the ALLOCATABLE and the
          POINTER attribute."
    "C446 (R440)  If component-initialization appears, a double-colon separator
          shall appear before the component-decl-list."
    "C447 (R440)  If => appears in component-initialization, POINTER shall
          appear in the component-attr-spec-list. If = appears in
          component-initialization, POINTER or ALLOCATABLE shall not appear in
          the component-attr-spec-list."

    C436-C441, C443, C446-C447 are currently not checked - issue #258.

    """

    subclass_names = []
    use_names = [
        "Declaration_Type_Spec",
        "Component_Attr_Spec_List",
        "Component_Decl_List",
    ]

    @staticmethod
    def match(string):
        return Type_Declaration_StmtBase.match(
            Declaration_Type_Spec, Component_Attr_Spec_List, Component_Decl_List, string
        )


class Dimension_Component_Attr_Spec(CALLBase):
    """
    <dimension-component-attr-spec> = DIMENSION ( <component-array-spec> )
    """

    subclass_names = []
    use_names = ["Component_Array_Spec"]

    def match(string):
        return CALLBase.match("DIMENSION", Component_Array_Spec, string)

    match = staticmethod(match)


class Component_Attr_Spec(STRINGBase):  # R441
    """
    <component-attr-spec> = POINTER
                            | DIMENSION ( <component-array-spec> )
                            | ALLOCATABLE
                            | <access-spec>
    """

    subclass_names = ["Access_Spec", "Dimension_Component_Attr_Spec"]
    use_names = []
    attributes = ["POINTER", "ALLOCATABLE"]

    @classmethod
    def match(cls, string):
        """Implements the matching for component attribute specifications.

        Note that this is implemented as a `classmethod` (not a
        `staticmethod`), using attribute keywords from the list provided
        as a class property. This allows expanding this list for
        Fortran 2008 without having to reimplement the matching.

        :param str string: the string to match as an attribute.

        :return: None if there is no match, otherwise a 1-tuple \
            containing the matched attribute string.
        :rtype: NoneType or (str,)

        """
        return STRINGBase.match(cls.attributes, string)


class Component_Decl(Base):  # R442
    """
    <component-decl> = <component-name> [ ( <component-array-spec> ) ]
        [ * <char-length> ] [ <component-initialization> ]
    """

    subclass_names = []
    use_names = [
        "Component_Name",
        "Component_Array_Spec",
        "Char_Length",
        "Component_Initialization",
    ]

    def match(string):
        m = pattern.name.match(string)
        if m is None:
            return
        name = Component_Name(m.group())
        newline = string[m.end() :].lstrip()
        if not newline:
            return name, None, None, None
        array_spec = None
        char_length = None
        init = None
        if newline.startswith("("):
            line, repmap = string_replace_map(newline)
            i = line.find(")")
            if i == -1:
                return
            array_spec = Component_Array_Spec(repmap(line[1:i].strip()))
            newline = repmap(line[i + 1 :].lstrip())
        if newline.startswith("*"):
            line, repmap = string_replace_map(newline)
            i = line.find("=")
            if i != -1:
                char_length = repmap(line[1:i].strip())
                newline = repmap(newline[i:].lstrip())
            else:
                char_length = repmap(newline[1:].strip())
                newline = ""
            char_length = Char_Length(char_length)
        if newline.startswith("="):
            init = Component_Initialization(newline)
        else:
            assert newline == "", repr(newline)
        return name, array_spec, char_length, init

    match = staticmethod(match)

    def tostr(self):
        s = str(self.items[0])
        if self.items[1] is not None:
            s += "(" + str(self.items[1]) + ")"
        if self.items[2] is not None:
            s += "*" + str(self.items[2])
        if self.items[3] is not None:
            s += " " + str(self.items[3])
        return s


class Component_Array_Spec(Base):  # R443
    """
    <component-array-spec> = <explicit-shape-spec-list>
                             | <deferred-shape-spec-list>
    """

    subclass_names = ["Explicit_Shape_Spec_List", "Deferred_Shape_Spec_List"]


class Component_Initialization(Base):  # R444
    """
    <component-initialization> =  = <initialization-expr>
                                 | => <null-init>
    """

    subclass_names = []
    use_names = ["Initialization_Expr", "Null_Init"]

    @staticmethod
    def match(string):
        if string.startswith("=>"):
            return "=>", Null_Init(string[2:].lstrip())
        if string.startswith("="):
            return "=", Initialization_Expr(string[1:].lstrip())
        return None

    def tostr(self):
        return "%s %s" % tuple(self.items)


class Proc_Component_Def_Stmt(StmtBase):  # R445
    """
    <proc-component-def-stmt> is PROCEDURE ( [ <proc-interface> ] )
        , <proc-component-attr-spec-list> :: <proc-decl-list>

    where

        proc-component-attr-spec is POINTER
                                 or PASS [ (arg-name) ]
                                 or NOPASS
                                 or access-spec

    The standard specifies the following constraints:

    "C448 The same proc-component-attr-spec shall not appear more than once
          in a given proc-component-def-stmt." Not checked by fparser - #232.

    "C449 POINTER shall appear in each proc-component-attr-spec-list."

    "C450 If the procedure pointer component has an implicit interface or
          has no arguments, NOPASS shall be specified." Not checked by
          fparser - #232.

    "C451 If PASS (arg-name) appears, the interface shall have a dummy argument
          named arg-name." Not checked by fparser - #232.

    "C452 PASS and NOPASS shall not both appear in the same
          proc-component-attr-spec-list." Not checked by fparser - #232.
    """

    subclass_names = []
    use_names = ["Proc_Interface", "Proc_Component_Attr_Spec_List", "Proc_Decl_List"]

    @staticmethod
    def match(string):
        """
        Attempts to match the supplied string with the pattern for a
        declaration of a procedure part of a component.

        :param str string: the string to test for a match.

        :returns: None (if no match) or a tuple consisting of the procedure \
                  interface, the list of attributes and a list of procedure \
                  names or None.
        :rtype: NoneType or \
           (:py:class:`fparser.two.Fortran2003.Proc_Interface`, \
            :py:class:`fparser.two.Fortran2003.Proc_Component_Attr_Spec_List`,\
            :py:class:`fparser.two.Fortran2003.Proc_Decl_List`)
        """
        if string[:9].upper() != "PROCEDURE":
            return None
        line, repmap = string_replace_map(string[9:].lstrip())
        if not line.startswith("("):
            return None
        idx = line.find(")")
        if idx == -1:
            return None
        pinterface = repmap(line[: idx + 1])[1:-1].strip() or None
        if pinterface:
            pinterface = Proc_Interface(pinterface)
        line = line[idx + 1 :].lstrip()
        if not line.startswith(","):
            return None
        line = line[1:].strip()
        idx = line.find("::")
        if idx == -1:
            return None
        attr_spec_list = Proc_Component_Attr_Spec_List(repmap(line[:idx].rstrip()))
        # C449 POINTER must be present in the attribute list
        if Proc_Component_Attr_Spec("POINTER") not in attr_spec_list.items:
            return None
        return (
            pinterface,
            attr_spec_list,
            Proc_Decl_List(repmap(line[idx + 2 :].lstrip())),
        )

    def tostr(self):
        if self.items[0] is not None:
            return "PROCEDURE(%s), %s :: %s" % (self.items)
        return "PROCEDURE(), %s :: %s" % (self.items[1:])


class Proc_Component_PASS_Arg_Name(CALLBase):
    """
    <proc-component-PASS-arg-name> = PASS ( <arg-name> )
    """

    subclass_names = []
    use_names = ["Arg_Name"]

    def match(string):
        return CALLBase.match("PASS", Arg_Name, string)

    match = staticmethod(match)


class Proc_Component_Attr_Spec(STRINGBase):  # R446
    """
    <proc-component-attr-spec> = POINTER
                                 | PASS [ ( <arg-name> ) ]
                                 | NOPASS
                                 | <access-spec>
    """

    subclass_names = ["Access_Spec", "Proc_Component_PASS_Arg_Name"]

    def match(string):
        return STRINGBase.match(["POINTER", "PASS", "NOPASS"], string.upper())

    match = staticmethod(match)


class Private_Components_Stmt(STRINGBase):  # pylint: disable=invalid-name
    """
    :F03R:`447`::

    Fortran 2003 rule R447
    that specifies support for private components statement
    within a derived type.

    <private-components-stmt> = PRIVATE
    """

    subclass_names = []

    @staticmethod
    def match(string):
        """
        :param str string: Fortran code to check for a match
        :return: keyword  "PRIVATE" or None if no match is found
        :rtype: str or None
        """
        return StringBase.match("PRIVATE", string.upper())


class Type_Bound_Procedure_Part(BlockBase):  # pylint: disable=invalid-name
    """
    :F03R:`448`::

    Fortran 2003 rule R448
    that specifies the type-bound procedure part of a derived type.

    <type-bound-procedure-part> = <contains-stmt>
                                      [ <binding-private-stmt> ]
                                      <proc-binding-stmt>
                                      [ <proc-binding-stmt> ]...
    """

    subclass_names = []
    use_names = ["Contains_Stmt", "Binding_Private_Stmt", "Proc_Binding_Stmt"]

    @staticmethod
    def match(reader):
        """
        :param reader: the Fortran reader containing the line(s) of code \
        that we are trying to match
        :type reader: :py:class:`fparser.common.readfortran.FortranReaderBase`
        :return: code block containing instances of the classes that match \
                 the syntax of the type-bound procedure part of a derived type.
        :rtype: ([`Contains_Stmt`, `Specific_Binding`, `str`, `Name`, \
                  `Name`]) or `None`
        """
        return BlockBase.match(
            Contains_Stmt, [Binding_Private_Stmt, Proc_Binding_Stmt], None, reader
        )


class Binding_Private_Stmt(StmtBase, STRINGBase):  # pylint: disable=invalid-name
    """
    :F03R:`449`::

    Fortran 2003 rule R449
    for binding private statement within the type-bound procedure
    part of a derived type.

    <binding-private-stmt> = PRIVATE
    """

    subclass_names = []

    @staticmethod
    def match(string):
        """
        :param str string: Fortran code to check for a match
        :return: keyword  "PRIVATE" or None if no match is found
        :rtype: str or None
        """
        return StringBase.match("PRIVATE", string.upper())


class Proc_Binding_Stmt(Base):  # pylint: disable=invalid-name
    """
    :F03R:`450`::

    Fortran 2003 rule R450
    that specifies procedure binding for the type-bound procedures
    within a derived type.

    <proc-binding-stmt> = <specific-binding>
                          | <generic-binding>
                          | <final-binding>
    """

    subclass_names = ["Specific_Binding", "Generic_Binding", "Final_Binding"]


class Specific_Binding(StmtBase):  # pylint: disable=invalid-name
    """:F03R:`451`::

    Fortran 2003 rule R451
    that specifies syntax of specific binding for a type-bound
    procedure within a derived type.

    <specific-binding> = PROCEDURE [ ( <interface-name> ) ] [
        [ , <binding-attr-list> ] :: ] <binding-name> [ => <procedure-name> ]

    The following are associated constraints:

    "C456 (R451) If => procedure-name appears, the double-colon
    separator shall appear."

    "C457 (R451) If => procedure-name appears, interface-name shall not
    appear."

    "C458 (R451) The procedure-name shall be the name of an accessible
    module procedure or an external procedure that has an explicit
    interface." Note, this is not checked by fparser.

    """

    subclass_names = []
    use_names = [
        "Interface_Name",
        "Binding_Attr_List",
        "Binding_Name",
        "Procedure_Name",
    ]

    @staticmethod
    def match(string):
        """
        :param str string: Fortran code to check for a match
        :return: 5-tuple containing strings and instances of the classes
                 describing a specific type-bound procedure (optional
                 interface name, optional binding attribute list,
                 optional double colon delimiter, mandatory binding
                 name and optional procedure name)
        :rtype: 5-tuple of objects (1 mandatory and 4 optional)
        """
        # Remove any leading, trailing spaces.
        string_strip = string.strip()
        if string_strip[:9].upper() != "PROCEDURE":
            # There is no 'PROCEDURE' statement.
            return None
        if len(string_strip) < 11:
            # Line is too short to be valid
            return None
        # Remember whether there was a space after the keyword
        space_after = False
        if string_strip[9] == " ":
            space_after = True
        line = string_strip[9:].lstrip()
        # Find optional interface name if it exists.
        iname = None
        if line.startswith("("):
            index = line.find(")")
            if index == -1:
                # Left brace has no corresponding right brace
                return None
            iname = Interface_Name(line[1:index].strip())
            line = line[index + 1 :].lstrip()
        # Look for optional double colon and binding attribute list.
        dcolon = None
        mylist = None
        index = line.find("::")
        if index != -1:
            dcolon = "::"
            if line.startswith(","):
                mylist = Binding_Attr_List(line[1:index].strip())
            elif line[:index].strip():
                # There is content between procedure (with optional
                # interface) and :: that does not start with a ','
                # which is a syntax error.
                return None
            line = line[index + 2 :].lstrip()
        if not iname and not dcolon:
            # there is no interface name or double colon between the
            # keyword and the binding name. Therefore we expect a
            # space between the two.
            if not space_after:
                # No space was found so return to indicate an
                # error.
                return None
        # Find optional procedure name.
        index = line.find("=>")
        pname = None
        if index != -1:
            pname = Procedure_Name(line[index + 2 :].lstrip())
            line = line[:index].rstrip()
            if not dcolon:
                # Constraint C456 requires '::' if there is a
                # procedure-name.
                return None
        if iname and pname:
            # Constraint C457 disallows interface-name if there is a
            # procedure-name.
            return None
        # Return class arguments.
        return iname, mylist, dcolon, Binding_Name(line), pname

    def tostr(self):
        """
        :return: parsed representation of a specific type-bound procedure
        :rtype: `str`

        """
        if len(self.items) != 5:
            raise InternalError(
                "Class Specific_Binding method tostr() has '{0}' items, "
                "but expecting 5.".format(len(self.items))
            )

        stmt = "PROCEDURE"
        # Add optional interface name
        if self.items[0]:
            stmt += "({0})".format(self.items[0])
        # Add optional double colon and binding attribute list
        # (if the list is present)
        if self.items[1] and self.items[2]:
            stmt += ", {0} {1}".format(self.items[1], self.items[2])
        elif not self.items[1] and self.items[2]:
            stmt += " {0}".format(self.items[2])
        # Add mandatory Binding_Name
        stmt += " {0}".format(self.items[3])
        # Add optional procedure name
        if self.items[4]:
            stmt += " => {0}".format(self.items[4])
        return stmt


class Binding_PASS_Arg_Name(CALLBase):
    # pylint: disable=invalid-name
    """
    :F03R:`453_help`::

    Fortran 2003 helper rule (for R453)
    that specifies syntax of passed-object dummy argument for a
    specific type-bound procedure.

    <binding-PASS-arg-name> = PASS ( <arg-name> )
    """
    subclass_names = []
    use_names = ["Arg_Name"]

    @staticmethod
    def match(string):
        """
        :param str string: Fortran code to check for a match
        :return: keyword  "PASS" with the name of a passed-object
                 dummy argument or nothing if no match is found
        :rtype: str
        """
        return CALLBase.match("PASS", Arg_Name, string)


class Generic_Binding(StmtBase):
    # pylint: disable=invalid-name
    """
    :F03R:`452`::

    Fortran 2003 rule R452
    that specifies syntax of generic binding for a type-bound
    procedure within a derived type.

    <generic-binding> = GENERIC [ , <access-spec> ] ::
        <generic-spec> => <binding-name-list>
    """
    subclass_names = []
    use_names = ["Access_Spec", "Generic_Spec", "Binding_Name_List"]

    @staticmethod
    def match(string):
        """
        :param str string: Fortran code to check for a match
        :return: 3-tuple containing strings and instances of the
                 classes describing a generic type-bound procedure
                 (optional access specifier, mandatory generic
                 identifier and mandatory binding name list)
        :rtype: 3-tuple of objects (2 mandatory and 1 optional)
        """
        # Incorrect 'GENERIC' statement
        if string[:7].upper() != "GENERIC":
            return
        line = string[7:].lstrip()
        i = line.find("::")
        # No mandatory double colon
        if i == -1:
            return
        aspec = None
        # Return optional access specifier (PRIVATE or PUBLIC)
        if line.startswith(","):
            aspec = Access_Spec(line[1:i].strip())
        line = line[i + 2 :].lstrip()
        i = line.find("=>")
        if i == -1:
            return
        # Return mandatory Generic_Spec and Binding_Name_List
        return (
            aspec,
            Generic_Spec(line[:i].rstrip()),
            Binding_Name_List(line[i + 3 :].lstrip()),
        )

    def tostr(self):
        """
        :return: parsed representation of a "GENERIC" type-bound procedure
        :rtype: str
        """
        if self.items[0] is None:
            return "GENERIC :: %s => %s" % (self.items[1:])
        return "GENERIC, %s :: %s => %s" % (self.items)


class Binding_Attr(STRINGBase):  # pylint: disable=invalid-name

    """
    :F03R:`453`::

    Fortran 2003 rule R453
    that specifies syntax of allowed binding attributes for a
    specific type-bound procedure binding.

    <binding-attr> = PASS [ ( <arg-name> ) ]
                     | NOPASS
                     | NON_OVERRIDABLE
                     | DEFERRED
                     | <access-spec>
    """

    subclass_names = ["Access_Spec", "Binding_PASS_Arg_Name"]

    @staticmethod
    def match(string):
        """
        :return: keywords for allowed binding attributes or
                 nothing if no match is found
        :rtype: str
        """
        return STRINGBase.match(
            ["PASS", "NOPASS", "NON_OVERRIDABLE", "DEFERRED"], string
        )


class Final_Binding(StmtBase, WORDClsBase):  # pylint: disable=invalid-name

    """
    :F03R:`454`::

    Fortran 2003 rule R454
    that specifies syntax of final binding for a type-bound
    procedure within a derived type.

    <final-binding> = FINAL [ :: ] <final-subroutine-name-list>
    """

    subclass_names = []
    use_names = ["Final_Subroutine_Name_List"]

    @staticmethod
    def match(string):
        """
        :return: keyword  "FINAL" with the list of "FINAL" type-bound
                 procedures or nothing if no match is found
        :rtype: str
        """
        return WORDClsBase.match(
            "FINAL", Final_Subroutine_Name_List, string, colons=True, require_cls=True
        )

    # String representation with optional double colons included
    tostr = WORDClsBase.tostr_a


class Derived_Type_Spec(CallBase):  # R455
    """
    <derived-type-spec> = <type-name> [ ( <type-param-spec-list> ) ]
    """

    subclass_names = ["Type_Name"]
    use_names = ["Type_Param_Spec_List"]

    def match(string):
        return CallBase.match(Type_Name, Type_Param_Spec_List, string)

    match = staticmethod(match)


class Type_Param_Spec(KeywordValueBase):  # R456
    """
    <type-param-spec> = [ <keyword> = ] <type-param-value>
    """

    subclass_names = ["Type_Param_Value"]
    use_names = ["Keyword"]

    def match(string):
        return KeywordValueBase.match(Keyword, Type_Param_Value, string)

    match = staticmethod(match)


class Structure_Constructor(CallBase):  # R457
    """
    <structure-constructor> = <derived-type-spec> ( [ <component-spec-list> ] )
    """

    subclass_names = []
    use_names = ["Derived_Type_Spec", "Component_Spec_List"]

    def match(string):
        return CallBase.match(Derived_Type_Spec, Component_Spec_List, string)

    match = staticmethod(match)


class Component_Spec(KeywordValueBase):  # R458
    """
    <component-spec> = [ <keyword> = ] <component-data-source>
    """

    subclass_names = ["Component_Data_Source"]
    use_names = ["Keyword"]

    def match(string):
        return KeywordValueBase.match(Keyword, Component_Data_Source, string)

    match = staticmethod(match)


class Component_Data_Source(Base):  # R459
    """
    <component-data-source> = <expr>
                              | <data-target>
                              | <proc-target>
    """

    subclass_names = ["Proc_Target", "Data_Target", "Expr"]


class Enum_Def(BlockBase):  # R460
    """
    <enum-def> = <enum-def-stmt>
                     <enumerator-def-stmt>
                     [ <enumerator-def-stmt> ]...
                     <end-enum-stmt>
    """

    subclass_names = []
    use_names = ["Enum_Def_Stmt", "Enumerator_Def_Stmt", "End_Enum_Stmt"]

    @staticmethod
    def match(reader):
        return BlockBase.match(
            Enum_Def_Stmt, [Enumerator_Def_Stmt], End_Enum_Stmt, reader
        )


class Enum_Def_Stmt(StmtBase):  # R461
    """
    <enum-def-stmt> = ENUM, BIND(C)
    """

    subclass_names = []
    use_names = []

    @staticmethod
    def match(string):
        if string.upper().replace(" ", "") != "ENUM,BIND(C)":
            return
        return ("ENUM, BIND(C)",)

    def tostr(self):
        return "%s" % (self.items[0])


class Enumerator_Def_Stmt(StmtBase, WORDClsBase):  # R462
    """
    <enumerator-def-stmt> = ENUMERATOR [ :: ] <enumerator-list>
    """

    subclass_names = []
    use_names = ["Enumerator_List"]

    def match(string):
        return WORDClsBase.match(
            "ENUMERATOR", Enumerator_List, string, colons=True, require_cls=True
        )

    match = staticmethod(match)
    tostr = WORDClsBase.tostr_a


class Enumerator(BinaryOpBase):  # R463
    """
    <enumerator> = <named-constant> [ = <scalar-int-initialization-expr> ]
    """

    subclass_names = ["Named_Constant"]
    use_names = ["Scalar_Int_Initialization_Expr"]

    def match(string):
        if "=" not in string:
            return
        lhs, rhs = string.split("=", 1)
        return (
            Named_Constant(lhs.rstrip()),
            "=",
            Scalar_Int_Initialization_Expr(rhs.lstrip()),
        )

    match = staticmethod(match)


class End_Enum_Stmt(EndStmtBase):  # R464
    """
    <end-enum-stmt> = END ENUM
    """

    subclass_names = []

    def match(string):
        return EndStmtBase.match("ENUM", None, string, require_stmt_type=True)

    match = staticmethod(match)


class Array_Constructor(BracketBase):  # R465
    """
    <array-constructor> = (/ <ac-spec> /)
                          | <left-square-bracket> <ac-spec>
                            <right-square-bracket>

    """

    subclass_names = []
    use_names = ["Ac_Spec"]

    @staticmethod
    def match(string):
        try:
            obj = BracketBase.match("(//)", Ac_Spec, string)
        except NoMatchError:
            obj = None
        if obj is None:
            obj = BracketBase.match("[]", Ac_Spec, string)
        return obj


class Ac_Spec(Base):  # R466
    """
    <ac-spec> = <type-spec> ::
                | [ <type-spec> :: ] <ac-value-list>
    """

    subclass_names = ["Ac_Value_List"]
    use_names = ["Type_Spec"]

    def match(string):
        if string.endswith("::"):
            return Type_Spec(string[:-2].rstrip()), None
        line, repmap = string_replace_map(string)
        i = line.find("::")
        if i == -1:
            return
        ts = line[:i].rstrip()
        line = line[i + 2 :].lstrip()
        ts = repmap(ts)
        line = repmap(line)
        return Type_Spec(ts), Ac_Value_List(line)

    match = staticmethod(match)

    def tostr(self):
        if self.items[0] is None:
            return str(self.items[1])
        if self.items[1] is None:
            return str(self.items[0]) + " ::"
        return "%s :: %s" % self.items


# R467: <left-square-bracket> = [
# R468: <right-square-bracket> = ]


class Ac_Value(Base):  # R469
    """
    <ac-value> = <expr>
                 | <ac-implied-do>
    """

    subclass_names = ["Ac_Implied_Do", "Expr"]


class Ac_Implied_Do(Base):
    """
    Fortran2003 rule R470.
    Describes the form of implicit do loop used within an array constructor.

    ac-implied-do is ( ac-value-list , ac-implied-do-control )

    Subject to the following constraint:

    "C497 (R470) The ac-do-variable of an ac-implied-do that is in another
          ac-implied-do shall not appear as the ac-do-variable of the
          containing ac-implied-do."

    C497 is currently not checked - issue #257.

    """

    subclass_names = []
    use_names = ["Ac_Value_List", "Ac_Implied_Do_Control"]

    def match(string):
        if string[0] + string[-1] != "()":
            return
        line, repmap = string_replace_map(string[1:-1].strip())
        i = line.rfind("=")
        if i == -1:
            return
        j = line[:i].rfind(",")
        assert j != -1
        s1 = repmap(line[:j].rstrip())
        s2 = repmap(line[j + 1 :].lstrip())
        return Ac_Value_List(s1), Ac_Implied_Do_Control(s2)

    match = staticmethod(match)

    def tostr(self):
        return "(%s, %s)" % tuple(self.items)


class Ac_Implied_Do_Control(Base):
    """
    Fortran2003 rule R471.
    Specifies the syntax for the control of an implicit loop within an
    array constructor.

    ac-implied-do-control is ac-do-variable = scalar-int-expr,
                                    scalar-int-expr [ , scalar-int-expr ]

    where (R472) ac-do-variable is scalar-int-variable

    """

    subclass_names = []
    use_names = ["Ac_Do_Variable", "Scalar_Int_Expr"]

    @staticmethod
    def match(string):
        """ Attempts to match the supplied string with the pattern for
        implied-do control.

        :param str string: the string to test for a match.

        :returns: None if there is no match or a 2-tuple containing the \
                  do-variable name and the list of integer expressions (for \
                  start, stop [, step]).
        :rtype: NoneType or \
                (:py:class:`fparser.two.Fortran2003.Ac_Do_Variable`, list)
        """
        idx = string.find("=")
        if idx == -1:
            return None
        do_var = string[:idx].rstrip()
        line, repmap = string_replace_map(string[idx + 1 :].lstrip())
        int_exprns = line.split(",")
        if not (2 <= len(int_exprns) <= 3):
            return None
        exprn_list = [Scalar_Int_Expr(repmap(s.strip())) for s in int_exprns]
        return Ac_Do_Variable(do_var), exprn_list

    def tostr(self):
        return "%s = %s" % (self.items[0], ", ".join(map(str, self.items[1])))


class Ac_Do_Variable(Base):
    """
    Fortran2003 rule R472.
    Specifies the permitted form of an implicit do-loop variable within an
    array constructor.

    ac-do-variable is scalar-int-variable
    ac-do-variable shall be a named variable

    Subject to the following constraint:

    "C493 (R472) ac-do-variable shall be a named variable."

    C493 is currently not checked - issue #257.

    """

    subclass_names = ["Scalar_Int_Variable"]


#
# SECTION  5
#


class Type_Declaration_Stmt(Type_Declaration_StmtBase):  # R501
    """
    Fortran 2003 rule 501
    <type-declaration-stmt> = <declaration-type-spec> [
        [ , <attr-spec> ]... :: ] <entity-decl-list>

    Associated constraints are:

    "C507 (R501)  The same attr-spec shall not appear more than once in a given
          type-declaration-stmt."
    "C509 (R501)  An entity declared with the CLASS keyword shall be a dummy
          argument or have the ALLOCATABLE or POINTER attribute."
    "C510 (R501)  An array that has the POINTER or ALLOCATABLE attribute shall
          be specified with an array-spec that is a deferred-shape-spec-list."
    "C511 (R501)  An array-spec for an object-name that is a function result
          that does not have the ALLOCATABLE or POINTER attribute shall be an
          explicit-shape-spec-list."
    "C512 (R501)  If the POINTER attribute is specified, the ALLOCATABLE,
          TARGET, EXTERNAL, or INTRINSIC attribute shall not be specified."
    "C513 (R501)  If the TARGET attribute is specified, the POINTER, EXTERNAL,
          INTRINSIC, or PARAMETER attribute shall not be specified."
    "C514 (R501)  The PARAMETER attribute shall not be specified for a dummy
          argument, a pointer, an allocatable entity, a function, or an object
          in a common block."
    "C515 (R501)  The INTENT, VALUE, and OPTIONAL attributes may be specified
          only for dummy arguments."
    "C516 (R501)  The INTENT attribute shall not be specified for a dummy
          procedure without the POINTER attribute."
    "C517 (R501)  The SAVE attribute shall not be specified for an object that
          is in a common block, a dummy argument, a procedure, a function
          result, an automatic data object, or an object with the PARAMETER
          attribute."
    "C519 (R501)  An entity in an entity-decl-list shall not have the EXTERNAL
          or INTRINSIC attribute specified unless it is a function."
    "C522 (R501)  The initialization shall appear if the statement contains a
          PARAMETER attribute."
    "C523 (R501)  If initialization appears, a double-colon separator shall
          appear before the entity-decl-list."
    "C526 (R501)  If the VOLATILE attribute is specified, the PARAMETER,
          INTRINSIC, EXTERNAL, or INTENT(IN) attribute shall not be specified."
    "C527 (R501)  If the VALUE attribute is specified, the PARAMETER, EXTERNAL,
          POINTER, ALLOCATABLE, DIMENSION, VOLATILE, INTENT(INOUT), or
          INTENT(OUT) attribute shall not be specified."
    "C528 (R501)  If the VALUE attribute is specified, the length type
          parameter values shall be omitted or specified by initialization
          expressions."
    "C529 (R501)  The VALUE attribute shall not be specified for a dummy
          procedure."
    "C530 (R501)  The ALLOCATABLE, POINTER, or OPTIONAL attribute shall not be
          specified for adummy argument of a procedure that has
          aproc-language-binding-spec."
    "C532 (R501)  If a language-binding-spec is specified, the entity declared
          shall be an interoperable variable."
    "C533 (R501)  If a language-binding-spec with a NAME= specifier appears,
          the entity-decl-list shall consist of a single entity-decl."
    "C534 (R503)  The PROTECTED attribute is permitted only in the
          specification part of a module."
    "C535 (R501)  The PROTECTED attribute is permitted only for a procedure
          pointer or named variable that is not in a common block."
    "C536 (R501)  If the PROTECTED attribute is specified, the EXTERNAL,
          INTRINSIC, or PARAMETER attribute shall not be specified."

    C507, C509-C517, C519, C522-C523, C526-C530, C532-C533, C535-C536 are
    currently not checked - issue #259.

    """

    subclass_names = []
    use_names = ["Declaration_Type_Spec", "Attr_Spec_List", "Entity_Decl_List"]

    @staticmethod
    def get_attr_spec_list_cls():
        """Return the type used to match the attr-spec-list

        This method allows to overwrite the type used in :py:meth:`match`
        in derived classes
        (e.g., :py:class:`fparser.two.Fortran2008.Type_Declaration_Stmt`).

        This cannot be implemented as an attribute because the relevant type
        :class:`Attr_Spec_List` is auto-generated at the end of the file
        using the :attr:`use_names` property of the class.

        """
        return Attr_Spec_List

    @staticmethod
    def add_to_symbol_table(result):
        """Capture the declared symbols in the symbol table of the current
        scoping region

        :param result: the declared type, attributes and entities or None
        :type result: `NoneType` or \
                (Declaration_Type_Spec, Attr_Spec_List or NoneType, \
                 Entity_Decl_List)
        """
        if result:
            # We matched a declaration - capture the declared symbols in the
            # symbol table of the current scoping region.
            table = SYMBOL_TABLES.current_scope

            if table and isinstance(result[0], Intrinsic_Type_Spec):
                # We have a definition of symbol(s) of intrinsic type
                decl_list = walk(result, Entity_Decl)
                for decl in decl_list:
                    # TODO #201 use an enumeration to specify the primitive
                    # type rather than a string.
                    table.add_data_symbol(decl.items[0].string, str(result[0]))
            # TODO #201 support symbols that are not of intrinsic type.

    @classmethod
    def match(cls, string):
        """
        Attempts to match the supplied string as a type declaration. If the
        match is successful the declared symbols are added to the symbol table
        of the current scope (if there is one).

        Note that this is implemented as a class method to allow parameterizing
        the type used to match attr-spec-list via :py:meth:`get_attr_spec_list_cls`.

        :param str string: the string to match.

        :returns: 3-tuple containing the matched declaration.
        :rtype: (Declaration_Type_Spec, Attr_Spec_List or NoneType, \
                 Entity_Decl_List)

        """
        result = Type_Declaration_StmtBase.match(
            Declaration_Type_Spec,
            cls.get_attr_spec_list_cls(),
            Entity_Decl_List,
            string,
        )
        cls.add_to_symbol_table(result)
        return result

    @staticmethod
    def match2(string):
        line, repmap = string_replace_map(string)
        i = line.find("::")
        if i != -1:
            j = line[:i].find(",")
            if j != -1:
                i = j
        else:
            if line[:6].upper() == "DOUBLE":
                m = re.search(r"\s[a-z_]", line[6:].lstrip(), re.I)
                if m is None:
                    return
                i = m.start() + len(line) - len(line[6:].lstrip())
            else:
                m = re.search(r"\s[a-z_]", line, re.I)
                if m is None:
                    return
                i = m.start()
        type_spec = Declaration_Type_Spec(repmap(line[:i].rstrip()))
        if type_spec is None:
            return
        line = line[i:].lstrip()
        if line.startswith(","):
            i = line.find("::")
            if i == -1:
                return
            attr_specs = Attr_Spec_List(repmap(line[1:i].strip()))
            if attr_specs is None:
                return
            line = line[i:]
        else:
            attr_specs = None
        if line.startswith("::"):
            line = line[2:].lstrip()
        entity_decls = Entity_Decl_List(repmap(line))
        if entity_decls is None:
            return
        return type_spec, attr_specs, entity_decls

    def tostr(self):
        if self.items[1] is None:
            return "%s :: %s" % (self.items[0], self.items[2])
        else:
            return "%s, %s :: %s" % self.items


class Declaration_Type_Spec(Base):  # R502
    """
    <declaration-type-spec> = <intrinsic-type-spec>
                              | TYPE ( <derived-type-spec> )
                              | CLASS ( <derived-type-spec> )
                              | CLASS ( * )
    """

    subclass_names = ["Intrinsic_Type_Spec"]
    use_names = ["Derived_Type_Spec"]

    @staticmethod
    def match(string):
        """Implements the matching of a declaration type specification.

        :param str string: the reader or string to match as a \
        declaration type specification.

        :return: A tuple of size 2 containing a string with the value \
        'TYPE' or 'CLASS' and a 'Derived_Type_Spec' instance if there \
        is a match or None if not.
        :rtype: (str, \
        py:class:`fparser.two.Fortran2003.Derived_Type_Spec`,) or \
        NoneType

        """
        if not string:
            return None
        if string[-1] != ")":
            return None
        start = string[:4].upper()
        if start == "TYPE":
            line = string[4:].lstrip()
            if not line.startswith("("):
                return None
            return "TYPE", Derived_Type_Spec(line[1:-1].strip())
        start = string[:5].upper()
        if start == "CLASS":
            line = string[5:].lstrip()
            if not line.startswith("("):
                return None
            line = line[1:-1].strip()
            if line == "*":
                return "CLASS", "*"
            return "CLASS", Derived_Type_Spec(line)
        return None

    def tostr(self):
        return "%s(%s)" % self.items


class Dimension_Attr_Spec(CALLBase):  # R503.d
    """
    <dimension-attr-spec> = DIMENSION ( <array-spec> )
    """

    subclass_names = []
    use_names = ["Array_Spec"]

    def match(string):
        return CALLBase.match("DIMENSION", Array_Spec, string)

    match = staticmethod(match)


class Intent_Attr_Spec(CALLBase):  # R503.f
    """
    <intent-attr-spec> = INTENT ( <intent-spec> )
    """

    subclass_names = []
    use_names = ["Intent_Spec"]

    def match(string):
        return CALLBase.match("INTENT", Intent_Spec, string)

    match = staticmethod(match)


class Attr_Spec(STRINGBase):  # R503
    """
    <attr-spec> = <access-spec>
                  | ALLOCATABLE
                  | ASYNCHRONOUS
                  | DIMENSION ( <array-spec> )
                  | EXTERNAL
                  | INTENT ( <intent-spec> )
                  | INTRINSIC
                  | <language-binding-spec>
                  | OPTIONAL
                  | PARAMETER
                  | POINTER
                  | PROTECTED
                  | SAVE
                  | TARGET
                  | VALUE
                  | VOLATILE
    """

    subclass_names = [
        "Access_Spec",
        "Language_Binding_Spec",
        "Dimension_Attr_Spec",
        "Intent_Attr_Spec",
    ]
    use_names = []

    def match(string):
        return STRINGBase.match(pattern.abs_attr_spec, string)

    match = staticmethod(match)


class Entity_Decl(Base):  # R504
    """
    <entity-decl> = <object-name> [ ( <array-spec> ) ]
        [ * <char-length> ] [ <initialization> ]
                    | <function-name> [ * <char-length> ]
    """

    subclass_names = []
    use_names = [
        "Object_Name",
        "Array_Spec",
        "Char_Length",
        "Initialization",
        "Function_Name",
    ]

    def match(string, target=False):
        m = pattern.name.match(string)
        if m is None:
            return
        name = Name(m.group())
        newline = string[m.end() :].lstrip()
        if not newline:
            return name, None, None, None
        array_spec = None
        char_length = None
        init = None
        if newline.startswith("("):
            line, repmap = string_replace_map(newline)
            i = line.find(")")
            if i == -1:
                return
            array_spec = Array_Spec(repmap(line[1:i].strip()))
            newline = repmap(line[i + 1 :].lstrip())
        if target:
            if newline:
                return
            return name, array_spec, None, None
        if newline.startswith("*"):
            line, repmap = string_replace_map(newline)
            i = line.find("=")
            if i != -1:
                char_length = repmap(line[1:i].strip())
                newline = repmap(newline[i:].lstrip())
            else:
                char_length = repmap(newline[1:].strip())
                newline = ""
            char_length = Char_Length(char_length)
        if newline.startswith("="):
            init = Initialization(newline)
        elif newline:
            return
        else:
            assert newline == "", repr((newline, string))
        return name, array_spec, char_length, init

    match = staticmethod(match)

    def tostr(self):
        s = str(self.items[0])
        if self.items[1] is not None:
            s += "(" + str(self.items[1]) + ")"
        if self.items[2] is not None:
            s += "*" + str(self.items[2])
        if self.items[3] is not None:
            s += " " + str(self.items[3])
        return s

    def get_name(self):
        """Provides the entity name as an instance of the :py:class:`Name` class.

        :rtype: :py:class:`Name`
        """
        return self.items[0]


class Object_Name(Base):  # R505
    """
    <object-name> = <name>
    """

    subclass_names = ["Name"]


class Initialization(Base):  # R506
    """
    <initialization> =  = <initialization-expr>
                       | => <null-init>
    """

    subclass_names = []
    use_names = ["Initialization_Expr", "Null_Init"]

    def match(string):
        if string.startswith("=>"):
            return "=>", Null_Init(string[2:].lstrip())
        if string.startswith("="):
            return "=", Initialization_Expr(string[1:].lstrip())
        return None

    match = staticmethod(match)

    def tostr(self):
        return "%s %s" % self.items


class Null_Init(STRINGBase):  # R507
    """
    <null-init> = <function-reference>

    <function-reference> shall be a reference to the NULL
        intrinsic function with no arguments.
    """

    subclass_names = ["Function_Reference"]

    def match(string):
        return STRINGBase.match("NULL", string)

    match = staticmethod(match)


class Access_Spec(STRINGBase):  # R508
    """
    :F03R:`508`::
        <access-spec> = PUBLIC
                        | PRIVATE
    """

    subclass_names = []

    def match(string):
        return STRINGBase.match(["PUBLIC", "PRIVATE"], string)

    match = staticmethod(match)


class Language_Binding_Spec(Base):  # R509
    """
    :F03R:`509`::
        <language-binding-spec> = BIND ( C [ ,
            NAME = <scalar-char-initialization-expr> ] )
    """

    subclass_names = []
    use_names = ["Scalar_Char_Initialization_Expr"]

    def match(string):
        start = string[:4].upper()
        if start != "BIND":
            return
        line = string[4:].lstrip()
        if not line or line[0] + line[-1] != "()":
            return
        line = line[1:-1].strip()
        if not line:
            return
        start = line[0].upper()
        if start != "C":
            return
        line = line[1:].lstrip()
        if not line:
            return (None,)
        if not line.startswith(","):
            return
        line = line[1:].lstrip()
        start = line[:4].upper()
        if start != "NAME":
            return
        line = line[4:].lstrip()
        if not line.startswith("="):
            return
        return (Scalar_Char_Initialization_Expr(line[1:].lstrip()),)

    match = staticmethod(match)

    def tostr(self):
        if self.items[0] is None:
            return "BIND(C)"
        return "BIND(C, NAME = %s)" % (self.items[0])


class Array_Spec(Base):  # R510
    """
    :F03R:`510`::
        <array-spec> = <explicit-shape-spec-list>
                       | <assumed-shape-spec-list>
                       | <deferred-shape-spec-list>
                       | <assumed-size-spec>
    """

    subclass_names = [
        "Assumed_Size_Spec",
        "Explicit_Shape_Spec_List",
        "Assumed_Shape_Spec_List",
        "Deferred_Shape_Spec_List",
    ]


class Explicit_Shape_Spec(SeparatorBase):  # R511
    """
    <explicit-shape-spec> = [ <lower-bound> : ] <upper-bound>
    """

    subclass_names = []
    use_names = ["Lower_Bound", "Upper_Bound"]

    def match(string):
        line, repmap = string_replace_map(string)
        if ":" not in line:
            return None, Upper_Bound(string)
        lower, upper = line.split(":", 1)
        lower = lower.rstrip()
        upper = upper.lstrip()
        if not upper:
            return
        if not lower:
            return
        return Lower_Bound(repmap(lower)), Upper_Bound(repmap(upper))

    match = staticmethod(match)

    def tostr(self):
        if self.items[0] is None:
            return str(self.items[1])
        return SeparatorBase.tostr(self)


class Lower_Bound(Base):  # R512
    """
    <lower-bound> = <specification-expr>
    """

    subclass_names = ["Specification_Expr"]


class Upper_Bound(Base):  # R513
    """
    <upper-bound> = <specification-expr>
    """

    subclass_names = ["Specification_Expr"]


class Assumed_Shape_Spec(SeparatorBase):  # R514
    """
    :F03R:`514`::
        <assumed-shape-spec> = [ <lower-bound> ] :
    """

    subclass_names = []
    use_names = ["Lower_Bound"]

    def match(string):
        return SeparatorBase.match(Lower_Bound, None, string)

    match = staticmethod(match)


class Deferred_Shape_Spec(SeparatorBase):  # R515
    """
    :F03R:`515`::
        <deferred_shape_spec> = :
    """

    subclass_names = []

    def match(string):
        if string == ":":
            return None, None
        return None

    match = staticmethod(match)


class Assumed_Size_Spec(Base):  # R516
    """
    :F03R:`516`::
        <assumed-size-spec> = [ <explicit-shape-spec-list> , ]
            [ <lower-bound> : ] *
    """

    subclass_names = []
    use_names = ["Explicit_Shape_Spec_List", "Lower_Bound"]

    def match(string):
        if not string.endswith("*"):
            return
        line = string[:-1].rstrip()
        if not line:
            return None, None
        if line.endswith(":"):
            line, repmap = string_replace_map(line[:-1].rstrip())
            i = line.rfind(",")
            if i == -1:
                return None, Lower_Bound(repmap(line))
            return (
                Explicit_Shape_Spec_List(repmap(line[:i].rstrip())),
                Lower_Bound(repmap(line[i + 1 :].lstrip())),
            )
        if not line.endswith(","):
            return
        line = line[:-1].rstrip()
        return Explicit_Shape_Spec_List(line), None

    match = staticmethod(match)

    def tostr(self):
        s = ""
        if self.items[0] is not None:
            s += str(self.items[0]) + ", "
        if self.items[1] is not None:
            s += str(self.items[1]) + " : "
        s += "*"
        return s


class Intent_Spec(STRINGBase):  # R517
    """
    <intent-spec> = IN
                    | OUT
                    | INOUT
    """

    subclass_names = []

    def match(string):
        return STRINGBase.match(pattern.abs_intent_spec, string)

    match = staticmethod(match)


class Access_Stmt(StmtBase, WORDClsBase):  # R518
    """
    :F03R:`518`::
        <access-stmt> = <access-spec> [ [ :: ] <access-id-list> ]
    """

    subclass_names = []
    use_names = ["Access_Spec", "Access_Id_List"]

    def match(string):
        return WORDClsBase.match(
            ["PUBLIC", "PRIVATE"],
            Access_Id_List,
            string,
            colons=True,
            require_cls=False,
        )

    match = staticmethod(match)
    tostr = WORDClsBase.tostr_a


class Access_Id(Base):  # R519
    """
    :F03R:`519`::
        <access-id> = <use-name>
                      | <generic-spec>
    """

    subclass_names = ["Use_Name", "Generic_Spec"]


class Object_Name_Deferred_Shape_Spec_List_Item(CallBase):
    """
    <..> =  <object-name> [ ( <deferred-shape-spec-list> ) ]
    """

    subclass_names = ["Object_Name"]
    use_names = ["Deferred_Shape_Spec_List"]

    def match(string):
        return CallBase.match(
            Object_Name, Deferred_Shape_Spec_List, string, require_rhs=True
        )

    match = staticmethod(match)


class Allocatable_Stmt(StmtBase, WORDClsBase):  # R520
    """
    :F03R:`520`::
        <allocateble-stmt> = ALLOCATABLE [ :: ] <object-name> [
            ( <deferred-shape-spec-list> ) ] [ , <object-name>
            [ ( <deferred-shape-spec-list> ) ] ]...
    """

    subclass_names = []
    use_names = ["Object_Name_Deferred_Shape_Spec_List_Item_List"]

    def match(string):
        return WORDClsBase.match(
            "ALLOCATABLE",
            Object_Name_Deferred_Shape_Spec_List_Item_List,
            string,
            colons=True,
            require_cls=True,
        )

    match = staticmethod(match)


class Asynchronous_Stmt(StmtBase, WORDClsBase):  # R521
    """
    :F03R:`521`::
        <asynchronous-stmt> = ASYNCHRONOUS [ :: ] <object-name-list>
    """

    subclass_names = []
    use_names = ["Object_Name_List"]

    def match(string):
        return WORDClsBase.match(
            "ASYNCHRONOUS", Object_Name_List, string, colons=True, require_cls=True
        )

    match = staticmethod(match)


class Bind_Stmt(StmtBase):  # R522
    """
    :F03R:`522`::
        <bind-stmt> = <language-binding-spec> [ :: ] <bind-entity-list>
    """

    subclass_names = []
    use_names = ["Language_Binding_Spec", "Bind_Entity_List"]

    def match(string):
        i = string.find("::")
        if i == -1:
            i = string.find(")")
            if i == -1:
                return
            lhs, rhs = string[:i], string[i + 1 :]
        else:
            lhs, rhs = string.split("::", 1)
        lhs = lhs.rstrip()
        rhs = rhs.lstrip()
        if not lhs or not rhs:
            return
        return Language_Binding_Spec(lhs), Bind_Entity_List(rhs)

    match = staticmethod(match)

    def tostr(self):
        return "%s :: %s" % self.items


class Bind_Entity(BracketBase):  # R523
    """
    <bind-entity> = <entity-name>
                    | / <common-block-name> /
    """

    subclass_names = ["Entity_Name"]
    use_names = ["Common_Block_Name"]

    def match(string):
        return BracketBase.match("//", Common_Block_Name, string)

    match = staticmethod(match)


class Data_Stmt(StmtBase):  # R524
    """
    :F03R:524::
        <data-stmt> = DATA <data-stmt-set> [ [ , ] <data-stmt-set> ]...
    """

    subclass_names = []
    use_names = ["Data_Stmt_Set"]

    @staticmethod
    def match(string):
        if string[:4].upper() != "DATA":
            return
        line, repmap = string_replace_map(string[4:].lstrip())
        i = line.find("/")
        if i == -1:
            return
        i = line.find("/", i + 1)
        if i == -1:
            return
        items = [Data_Stmt_Set(repmap(line[: i + 1]))]
        line = line[i + 1 :].lstrip()
        while line:
            if line.startswith(","):
                line = line[1:].lstrip()
            i = line.find("/")
            if i == -1:
                return
            i = line.find("/", i + 1)
            if i == -1:
                return
            items.append(Data_Stmt_Set(repmap(line[: i + 1])))
            line = line[i + 1 :].lstrip()
        return tuple(items)

    def tostr(self):
        return "DATA " + ", ".join(map(str, self.items))


class Data_Stmt_Set(Base):  # R525
    """
    :F03R:525::
        <data-stmt-set> = <data-stmt-object-list> / <data-stmt-value-list> /
    """

    subclass_names = []
    use_names = ["Data_Stmt_Object_List", "Data_Stmt_Value_List"]

    @staticmethod
    def match(string):
        if not string.endswith("/"):
            return
        line, repmap = string_replace_map(string)
        i = line.find("/")
        if i == -1:
            return
        data_stmt_object_list = Data_Stmt_Object_List(repmap(line[:i].rstrip()))
        data_stmt_value_list = Data_Stmt_Value_List(repmap(line[i + 1 : -1].strip()))
        return data_stmt_object_list, data_stmt_value_list

    data_stmt_object_list = property(lambda self: self.items[0])
    data_stmt_value_list = property(lambda self: self.items[1])

    def tostr(self):
        return "%s / %s /" % tuple(self.items)


class Data_Stmt_Object(Base):  # R526
    """
    :F03R:526::
        <data-stmt-object> = <variable>
                             | <data-implied-do>
    """

    subclass_names = ["Variable", "Data_Implied_Do"]


class Data_Implied_Do(Base):  # R527
    """
    :F03R:527::
        <data-implied-do> = ( <data-i-do-object-list> ,
            <data-i-do-variable> = <scalar-int-expr > ,
            <scalar-int-expr> [ , <scalar-int-expr> ] )
    """

    subclass_names = []
    use_names = ["Data_I_Do_Object_List", "Data_I_Do_Variable", "Scalar_Int_Expr"]

    @staticmethod
    def match(string):
        if not (string.startswith("(") and string.endswith(")")):
            return
        line, repmap = string_replace_map(string[1:-1].strip())
        s = line.split("=", 1)
        if len(s) != 2:
            return
        lhs = s[0].rstrip()
        rhs = s[1].lstrip()
        s1 = lhs.rsplit(",", 1)
        if len(s1) != 2:
            return
        s2 = rhs.split(",")
        if len(s2) not in [2, 3]:
            return
        data_i_do_object_list = Data_I_Do_Object_List(repmap(s1[0].rstrip()))
        data_i_do_variable = Data_I_Do_Variable(repmap(s1[1].lstrip()))
        scalar_int_expr1 = Scalar_Int_Expr(repmap(s2[0].rstrip()))
        scalar_int_expr2 = Scalar_Int_Expr(repmap(s2[1].strip()))
        if len(s2) == 3:
            scalar_int_expr3 = Scalar_Int_Expr(repmap(s2[2].lstrip()))
        else:
            scalar_int_expr3 = None
        return (
            data_i_do_object_list,
            data_i_do_variable,
            scalar_int_expr1,
            scalar_int_expr2,
            scalar_int_expr3,
        )

    data_i_do_object_list = property(lambda self: self.items[0])
    data_i_do_variable = property(lambda self: self.items[1])
    scalar_int_expr1 = property(lambda self: self.items[2])
    scalar_int_expr2 = property(lambda self: self.items[3])
    scalar_int_expr3 = property(lambda self: self.items[4])

    def tostr(self):
        tmp = "%s, %s = %s, %s" % tuple(self.items[:4])
        if self.items[4] is not None:
            tmp += ", %s" % (self.items[4])
        return "(" + tmp + ")"


class Data_I_Do_Object(Base):  # R528
    """
    <data-i-do-object> = <array-element>
                         | <scalar-structure-component>
                         | <data-implied-do>
    """

    subclass_names = ["Array_Element", "Scalar_Structure_Component", "Data_Implied_Do"]


class Data_I_Do_Variable(Base):  # R529
    """
    <data-i-do-variable> = <scalar-int-variable>
    """

    subclass_names = ["Scalar_Int_Variable"]


class Data_Stmt_Value(Base):  # R530
    """
    <data-stmt-value> = [ <data-stmt-repeat> * ] <data-stmt-constant>
    """

    subclass_names = ["Data_Stmt_Constant"]
    use_names = ["Data_Stmt_Repeat"]

    def match(string):
        line, repmap = string_replace_map(string)
        s = line.split("*", 1)
        if len(s) != 2:
            return
        lhs = repmap(s[0].rstrip())
        rhs = repmap(s[1].lstrip())
        if not lhs or not rhs:
            return
        return Data_Stmt_Repeat(lhs), Data_Stmt_Constant(rhs)

    match = staticmethod(match)

    def tostr(self):
        return "%s * %s" % self.items


class Data_Stmt_Repeat(Base):  # R531
    """
    <data-stmt-repeat> = <scalar-int-constant>
                         | <scalar-int-constant-subobject>
    """

    subclass_names = ["Scalar_Int_Constant", "Scalar_Int_Constant_Subobject"]


class Data_Stmt_Constant(Base):  # R532
    """
    <data-stmt-constant> = <scalar-constant>
                           | <scalar-constant-subobject>
                           | <signed-int-literal-constant>
                           | <signed-real-literal-constant>
                           | <null-init>
                           | <structure-constructor>
    """

    subclass_names = [
        "Scalar_Constant",
        "Scalar_Constant_Subobject",
        "Signed_Int_Literal_Constant",
        "Signed_Real_Literal_Constant",
        "Null_Init",
        "Structure_Constructor",
    ]


class Int_Constant_Subobject(Base):  # R533
    """
    <int-constant-subobject> = <constant-subobject>
    """

    subclass_names = ["Constant_Subobject"]


class Constant_Subobject(Base):  # R534
    """
    <constant-subobject> = <designator>
    """

    subclass_names = ["Designator"]


class Dimension_Stmt(StmtBase):  # R535
    """
    <dimension-stmt> = DIMENSION [ :: ] <array-name> ( <array-spec> )
        [ , <array-name> ( <array-spec> ) ]...
    """

    subclass_names = []
    use_names = ["Array_Name", "Array_Spec"]

    def match(string):
        if string[:9].upper() != "DIMENSION":
            return
        line, repmap = string_replace_map(string[9:].lstrip())
        if line.startswith("::"):
            line = line[2:].lstrip()
        decls = []
        for s in line.split(","):
            s = s.strip()
            if not s.endswith(")"):
                return
            i = s.find("(")
            if i == -1:
                return
            decls.append(
                (
                    Array_Name(repmap(s[:i].rstrip())),
                    Array_Spec(repmap(s[i + 1 : -1].strip())),
                )
            )
        if not decls:
            return
        return (decls,)

    match = staticmethod(match)

    def tostr(self):
        return "DIMENSION :: " + ", ".join(["%s(%s)" % ns for ns in self.items[0]])


class Intent_Stmt(StmtBase):  # R536
    """
    <intent-stmt> = INTENT ( <intent-spec> ) [ :: ] <dummy-arg-name-list>
    """

    subclass_names = []
    use_names = ["Intent_Spec", "Dummy_Arg_Name_List"]

    def match(string):
        if string[:6].upper() != "INTENT":
            return
        line = string[6:].lstrip()
        if not line or not line.startswith("("):
            return
        i = line.rfind(")")
        if i == -1:
            return
        spec = line[1:i].strip()
        if not spec:
            return
        line = line[i + 1 :].lstrip()
        if line.startswith("::"):
            line = line[2:].lstrip()
        if not line:
            return
        return Intent_Spec(spec), Dummy_Arg_Name_List(line)

    match = staticmethod(match)

    def tostr(self):
        return "INTENT(%s) :: %s" % self.items


class Optional_Stmt(StmtBase, WORDClsBase):  # R537
    """
    <optional-stmt> = OPTIONAL [ :: ] <dummy-arg-name-list>
    """

    subclass_names = []
    use_names = ["Dummy_Arg_Name_List"]

    def match(string):
        return WORDClsBase.match(
            "OPTIONAL", Dummy_Arg_Name_List, string, colons=True, require_cls=True
        )

    match = staticmethod(match)
    tostr = WORDClsBase.tostr_a


class Parameter_Stmt(StmtBase, CALLBase):  # R538
    """
    <parameter-stmt> = PARAMETER ( <named-constant-def-list> )
    """

    subclass_names = []
    use_names = ["Named_Constant_Def_List"]

    def match(string):
        return CALLBase.match(
            "PARAMETER", Named_Constant_Def_List, string, require_rhs=True
        )

    match = staticmethod(match)


class Named_Constant_Def(KeywordValueBase):  # R539
    """
    <named-constant-def> = <named-constant> = <initialization-expr>
    """

    subclass_names = []
    use_names = ["Named_Constant", "Initialization_Expr"]

    def match(string):
        return KeywordValueBase.match(Named_Constant, Initialization_Expr, string)

    match = staticmethod(match)


class Cray_Pointer_Stmt(StmtBase, WORDClsBase):  # pylint: disable=invalid-name
    """
    cray-pointer-stmt is POINTER cray-pointer-decl-list
    """

    subclass_names = []
    use_names = ["Cray_Pointer_Decl_List"]

    @staticmethod
    def match(string):
        """Implements the matching for a Cray-pointer statement.

        :param string: the reader or string to match as a Cray-pointer \
        statement.
        :type string: \
        :py:class:`fparser.common.readfortran.FortranReaderBase` or \
        `str`
        :return: a tuple of size 2 containing a string with the name \
        "POINTER" and a cray-pointer-decl-list, if there is a match, \
        or `None` if there is not.
        :rtype: (str, Cray_Pointer_Decl_List) or None

        """
        from fparser.two.utils import EXTENSIONS

        if "cray-pointer" not in EXTENSIONS:
            return None
        return WORDClsBase.match(
            "POINTER", Cray_Pointer_Decl_List, string, require_cls=True
        )


class Cray_Pointer_Decl(Base):  # pylint: disable=invalid-name
    """
    cray-pointer-decl is ( cray-pointer-name, cray-pointee-decl )
    """

    use_names = ["Cray_Pointer_Name", "Cray_Pointee_Name", "Cray_Pointee_Decl"]

    @staticmethod
    def match(string):
        """Implements the matching for a Cray-pointer declaration.

        :param str string: the string to match as a Cray-pointer \
        declaration.
        :return: None if there is no match, otherwise a tuple of size \
        2 containing the name of the pointer as the first argument and \
        either the name of the pointee as the second argument or a \
        Cray-pointee declaration.
        :rtype: None, (Name, Name) or (Name, Cray_Pointee_Decl)

        """
        if not string:
            return None
        strip_string = string.strip()
        if not strip_string:
            return None
        if not strip_string[0] == "(":
            return None
        if not strip_string[-1] == ")":
            return None
        strip_string_nobr = strip_string[1:-1].strip()
        line, repmap = string_replace_map(strip_string_nobr)
        split_list = line.split(",")
        if len(split_list) != 2:
            return None
        pointer_name = repmap(split_list[0]).strip()
        pointee_str = repmap(split_list[1]).strip()
        if pointee_str[-1] == ")":
            return Cray_Pointer_Name(pointer_name), Cray_Pointee_Decl(pointee_str)
        return Cray_Pointer_Name(pointer_name), Cray_Pointee_Name(pointee_str)

    def tostr(self):
        """
        :return: this Cray-pointee declaration as a string
        :rtype: str
        :raises InternalError: if the internal items list variable is \
        not the expected size.
        :raises InternalError: if the first element of the internal \
        items list is None or is empty.
        :raises InternalError: if the second element of the internal \
        items list is None or is empty.
        """
        if len(self.items) != 2:
            raise InternalError(
                "Cray_Pointer_Decl.tostr(). 'Items' should be of size 2 but "
                "found '{0}'.".format(len(self.items))
            )
        if not self.items[0]:
            raise InternalError(
                "Cray_Pointer_Decl_Stmt.tostr(). 'Items' "
                "entry 0 should be a pointer name but it is "
                "empty"
            )
        if not self.items[1]:
            raise InternalError(
                "Cray_Pointer_Decl_Stmt.tostr(). 'Items' "
                "entry 1 should be a pointee name or pointee "
                "declaration but it is empty"
            )
        return "({0}, {1})".format(self.items[0], self.items[1])


class Cray_Pointee_Decl(CallBase):  # pylint: disable=invalid-name
    """
    cray-pointee-decl is cray-pointee-name ( cray-pointee-array-spec )

    """

    subclass_names = []
    use_names = ["Cray_Pointee_Name", "Cray_Pointee_Array_Spec"]

    @staticmethod
    def match(string):
        """Implements the matching for a Cray-pointee declaration.

        :param str string: the string to match as a Cray-pointee \
        declaration.
        :return: None if there is no match, otherwise a tuple of size \
        2 containing the name of the pointee as the first argument and \
        a Cray-pointee array spec as the second argument.
        :rtype: None or (Name, Cray_Pointee_Array_Spec)

        """
        return CallBase.match(
            Cray_Pointee_Name, Cray_Pointee_Array_Spec, string, require_rhs=True
        )


class Cray_Pointee_Array_Spec(Base):  # pylint: disable=invalid-name
    """cray-pointee-array-spec is explicit-shape-spec-list
                            or assumed-size-spec

    The above two forms of declaration are the only ones allowed
    according to
    http://pubs.cray.com/content/S-3901/8.6/
    cray-fortran-reference-manual-s-3901-86/types) or
    https://docs.oracle.com/cd/E19957-01/805-4941/z40000a54ba7/index.html

    """

    subclass_names = ["Assumed_Size_Spec", "Explicit_Shape_Spec_List"]


class Pointer_Stmt(StmtBase, WORDClsBase):  # R540
    """
    <pointer-stmt> = POINTER [ :: ] <pointer-decl-list>
    """

    subclass_names = []
    use_names = ["Pointer_Decl_List"]

    def match(string):
        return WORDClsBase.match(
            "POINTER", Pointer_Decl_List, string, colons=True, require_cls=True
        )

    match = staticmethod(match)
    tostr = WORDClsBase.tostr_a


class Pointer_Decl(CallBase):  # R541
    """
    <pointer-decl> = <object-name> [ ( <deferred-shape-spec-list> ) ]
                     | <proc-entity-name>
    """

    subclass_names = ["Proc_Entity_Name", "Object_Name"]
    use_names = ["Deferred_Shape_Spec_List"]

    def match(string):
        return CallBase.match(
            Object_Name, Deferred_Shape_Spec_List, string, require_rhs=True
        )

    match = staticmethod(match)


class Protected_Stmt(StmtBase, WORDClsBase):  # R542
    """
    <protected-stmt> = PROTECTED [ :: ] <entity-name-list>
    """

    subclass_names = []
    use_names = ["Entity_Name_List"]

    def match(string):
        return WORDClsBase.match(
            "PROTECTED", Entity_Name_List, string, colons=True, require_cls=True
        )

    match = staticmethod(match)
    tostr = WORDClsBase.tostr_a


class Save_Stmt(StmtBase, WORDClsBase):  # R543
    """
    <save-stmt> = SAVE [ [ :: ] <saved-entity-list> ]
    """

    subclass_names = []
    use_names = ["Saved_Entity_List"]

    def match(string):
        return WORDClsBase.match(
            "SAVE", Saved_Entity_List, string, colons=True, require_cls=False
        )

    match = staticmethod(match)
    tostr = WORDClsBase.tostr_a


class Saved_Entity(BracketBase):  # R544
    """
    <saved-entity> = <object-name>
                     | <proc-pointer-name>
                     | / <common-block-name> /
    """

    subclass_names = ["Object_Name", "Proc_Pointer_Name"]
    use_names = ["Common_Block_Name"]

    def match(string):
        return BracketBase.match("//", Common_Block_Name, string)

    match = staticmethod(match)


class Proc_Pointer_Name(Base):  # R545
    """
    <proc-pointer-name> = <name>
    """

    subclass_names = ["Name"]


class Target_Entity_Decl(Entity_Decl):
    """
    <target-entity-decl> = <object-name> [ ( <array-spec> ) ]
    """

    subclass_names = []
    use_names = ["Object_Name", "Array_Spec"]

    @staticmethod
    def match(string):
        return Entity_Decl.match(string, target=True)


class Target_Stmt(StmtBase):  # R546
    """
    <target-stmt> = TARGET [ :: ] <target-entity-decl-list>
    """

    subclass_names = []
    use_names = ["Target_Entity_Decl_List"]

    @staticmethod
    def match(string):
        if string[:6].upper() != "TARGET":
            return
        line = string[6:].lstrip()
        if line.startswith("::"):
            line = line[2:].lstrip()
        return (Target_Entity_Decl_List(line),)

    def tostr(self):
        return "TARGET :: %s" % (self.items[0])


class Value_Stmt(StmtBase, WORDClsBase):  # R547
    """
    <value-stmt> = VALUE [ :: ] <dummy-arg-name-list>
    """

    subclass_names = []
    use_names = ["Dummy_Arg_Name_List"]

    @staticmethod
    def match(string):
        return WORDClsBase.match(
            "VALUE", Dummy_Arg_Name_List, string, colons=True, require_cls=True
        )

    tostr = WORDClsBase.tostr_a


class Volatile_Stmt(StmtBase, WORDClsBase):  # R548
    """
    <volatile-stmt> = VOLATILE [ :: ] <object-name-list>
    """

    subclass_names = []
    use_names = ["Object_Name_List"]

    @staticmethod
    def match(string):
        return WORDClsBase.match(
            "VOLATILE", Object_Name_List, string, colons=True, require_cls=True
        )

    tostr = WORDClsBase.tostr_a


class Implicit_Stmt(StmtBase):  # R549
    """
    ::
        <implicit-stmt> = IMPLICIT <implicit-spec-list>
                          | IMPLICIT NONE

    Attributes
    ----------
    items : ({'NONE', Implicit_Spec_List},)
    """

    subclass_names = []
    use_names = ["Implicit_Spec_List"]

    @staticmethod
    def match(string):
        if string[:8].upper() != "IMPLICIT":
            return
        line = string[8:].lstrip()
        if len(line) == 4 and line.upper() == "NONE":
            return ("NONE",)
        return (Implicit_Spec_List(line),)
        for w, cls in [
            (pattern.abs_implicit_none, None),
            ("IMPLICIT", Implicit_Spec_List),
        ]:
            try:
                obj = WORDClsBase.match(w, cls, string)
            except NoMatchError:
                obj = None
            if obj is not None:
                return obj
        return None

    def tostr(self):
        return "IMPLICIT %s" % (self.items[0])


class Implicit_Spec(CallBase):  # R550
    """
    <implicit-spec> = <declaration-type-spec> ( <letter-spec-list> )
    """

    subclass_names = []
    use_names = ["Declaration_Type_Spec", "Letter_Spec_List"]

    def match(string):
        if not string.endswith(")"):
            return
        i = string.rfind("(")
        if i == -1:
            return
        s1 = string[:i].rstrip()
        s2 = string[i + 1 : -1].strip()
        if not s1 or not s2:
            return
        return Declaration_Type_Spec(s1), Letter_Spec_List(s2)

    match = staticmethod(match)


class Letter_Spec(Base):  # R551
    """
    <letter-spec> = <letter> [ - <letter> ]
    """

    subclass_names = []

    def match(string):
        if len(string) == 1:
            lhs = string.upper()
            if "A" <= lhs <= "Z":
                return lhs, None
            return
        if "-" not in string:
            return
        lhs, rhs = string.split("-", 1)
        lhs = lhs.strip().upper()
        rhs = rhs.strip().upper()
        if not len(lhs) == len(rhs) == 1:
            return
        if not ("A" <= lhs <= rhs <= "Z"):
            return
        return lhs, rhs

    match = staticmethod(match)

    def tostr(self):
        if self.items[1] is None:
            return str(self.items[0])
        return "%s - %s" % tuple(self.items)


class Namelist_Stmt(StmtBase):  # R552
    """
    ::
        <namelist-stmt> = NAMELIST / <namelist-group-name> /
            <namelist-group-object-list> [ [ , ] / <namelist-group-name> /
            <namelist-group-object-list> ]...

    Attributes
    ----------
    items : (Namelist_Group_Name, Namelist_Group_Object_List)-tuple
    """

    subclass_names = []
    use_names = ["Namelist_Group_Name", "Namelist_Group_Object_List"]

    @staticmethod
    def match(string):
        if string[:8].upper() != "NAMELIST":
            return
        line = string[8:].lstrip()
        parts = line.split("/")
        items = []
        fst = parts.pop(0)
        assert not fst, repr((fst, parts))
        while len(parts) >= 2:
            name, lst = parts[:2]
            del parts[:2]
            name = name.strip()
            lst = lst.strip()
            if lst.endswith(","):
                lst = lst[:-1].rstrip()
            items.append((Namelist_Group_Name(name), Namelist_Group_Object_List(lst)))
        assert not parts, repr(parts)
        return tuple(items)

    def tostr(self):
        return "NAMELIST " + ", ".join(
            "/%s/ %s" % (name_lst) for name_lst in self.items
        )


class Namelist_Group_Object(Base):  # R553
    """
    <namelist-group-object> = <variable-name>
    """

    subclass_names = ["Variable_Name"]


class Equivalence_Stmt(StmtBase, WORDClsBase):  # R554
    """
    <equivalence-stmt> = EQUIVALENCE <equivalence-set-list>
    """

    subclass_names = []
    use_names = ["Equivalence_Set_List"]

    def match(string):
        return WORDClsBase.match("EQUIVALENCE", Equivalence_Set_List, string)

    match = staticmethod(match)


class Equivalence_Set(Base):  # R555
    """
    <equivalence-set> = ( <equivalence-object> , <equivalence-object-list> )
    """

    subclass_names = []
    use_names = ["Equivalence_Object", "Equivalence_Object_List"]

    def match(string):
        if not string or string[0] + string[-1] != "()":
            return
        line = string[1:-1].strip()
        if not line:
            return
        tmp = Equivalence_Object_List(line)
        obj = tmp.items[0]
        tmp.items = tmp.items[1:]
        if not tmp.items:
            return
        return obj, tmp

    match = staticmethod(match)

    def tostr(self):
        return "(%s, %s)" % tuple(self.items)


class Equivalence_Object(Base):  # R556
    """
    <equivalence-object> = <variable-name>
                           | <array-element>
                           | <substring>
    """

    subclass_names = ["Variable_Name", "Array_Element", "Substring"]


class Common_Stmt(StmtBase):  # R557
    """
    <common-stmt> = COMMON [ / [ <common-block-name> ] / ]
        <common-block-object-list> [ [ , ] / [ <common-block-name> ]
        / <common-block-object-list> ]...
    """

    subclass_names = []
    use_names = ["Common_Block_Name", "Common_Block_Object_List"]

    def match(string):
        if string[:6].upper() != "COMMON":
            return
        line = string[6:]
        if not line or "A" <= line[0].upper() <= "Z" or line[0] == "_":
            return
        line, repmap = string_replace_map(line.lstrip())
        items = []
        if line.startswith("/"):
            i = line.find("/", 1)
            if i == -1:
                return
            name = line[1:i].strip() or None
            if name is not None:
                name = Common_Block_Name(name)
            line = line[i + 1 :].lstrip()
            i = line.find("/")
            if i == -1:
                lst = Common_Block_Object_List(repmap(line))
                line = ""
            else:
                tmp = line[:i].rstrip()
                if tmp.endswith(","):
                    tmp = tmp[:-1].rstrip()
                if not tmp:
                    return
                lst = Common_Block_Object_List(repmap(tmp))
                line = line[i:].lstrip()
        else:
            name = None
            i = line.find("/")
            if i == -1:
                lst = Common_Block_Object_List(repmap(line))
                line = ""
            else:
                tmp = line[:i].rstrip()
                if tmp.endswith(","):
                    tmp = tmp[:-1].rstrip()
                if not tmp:
                    return
                lst = Common_Block_Object_List(repmap(tmp))
                line = line[i:].lstrip()
        items.append((name, lst))
        while line:
            if line.startswith(","):
                line = line[1:].lstrip()
            if not line.startswith("/"):
                return
            i = line.find("/", 1)
            name = line[1:i].strip() or None
            if name is not None:
                name = Common_Block_Name(name)
            line = line[i + 1 :].lstrip()
            i = line.find("/")
            if i == -1:
                lst = Common_Block_Object_List(repmap(line))
                line = ""
            else:
                tmp = line[:i].rstrip()
                if tmp.endswith(","):
                    tmp = tmp[:-1].rstrip()
                if not tmp:
                    return
                lst = Common_Block_Object_List(repmap(tmp))
                line = line[i:].lstrip()
            items.append((name, lst))
        return (items,)

    match = staticmethod(match)

    def tostr(self):
        s = "COMMON"
        for (name, lst) in self.items[0]:
            if name is not None:
                s += " /%s/ %s" % (name, lst)
            else:
                s += " // %s" % (lst)
        return s


class Common_Block_Object(CallBase):  # R558
    """
    <common-block-object> = <variable-name> [ ( <explicit-shape-spec-list> ) ]
                            | <proc-pointer-name>
    """

    subclass_names = ["Proc_Pointer_Name", "Variable_Name"]
    use_names = ["Variable_Name", "Explicit_Shape_Spec_List"]

    def match(string):
        return CallBase.match(
            Variable_Name, Explicit_Shape_Spec_List, string, require_rhs=True
        )

    match = staticmethod(match)


#
# SECTION  6
#


class Variable(Base):  # R601
    """
    <variable> = <designator>
    """

    subclass_names = ["Designator"]


class Variable_Name(Base):  # R602
    """
    <variable-name> = <name>
    """

    subclass_names = ["Name"]


class Designator(Base):  # R603
    """
    Fortran 2003 rule 603

    designator is object-name
               or array-element
               or array-section
               or structure-component
               or substring

    """

    # At the moment some array section text, and all structure
    # component and substring text will match the array-element
    # rule. This is because the associated rule constraints
    # (e.g. C617, C618 and C619) and specification text (see note 6.6)
    # are not currently enforced. Note, these constraints can not be
    # enforced until issue #201 has been addressed.
    subclass_names = [
        "Object_Name",
        "Array_Element",
        "Array_Section",
        "Structure_Component",
        "Substring",
    ]


class Logical_Variable(Base):  # R604
    """
    <logical-variable> = <variable>
    """

    subclass_names = ["Variable"]


class Default_Logical_Variable(Base):  # R605
    """
    <default-logical-variable> = <variable>
    """

    subclass_names = ["Variable"]


class Char_Variable(Base):  # R606
    """
    <char-variable> = <variable>
    """

    subclass_names = ["Variable"]


class Default_Char_Variable(Base):  # R607
    """
    <default-char-variable> = <variable>
    """

    subclass_names = ["Variable"]


class Int_Variable(Base):  # R608
    """
    <int-variable> = <variable>
    """

    subclass_names = ["Variable"]


class Substring(CallBase):  # R609
    """
    <substring> = <parent-string> ( <substring-range> )
    """

    subclass_names = []
    use_names = ["Parent_String", "Substring_Range"]

    def match(string):
        return CallBase.match(Parent_String, Substring_Range, string, require_rhs=True)

    match = staticmethod(match)


class Parent_String(Base):  # R610
    """
    <parent-string> = <scalar-variable-name>
                      | <array-element>
                      | <scalar-structure-component>
                      | <scalar-constant>
    """

    subclass_names = [
        "Scalar_Variable_Name",
        "Array_Element",
        "Scalar_Structure_Component",
        "Scalar_Constant",
    ]


class Substring_Range(SeparatorBase):  # R611
    """
    <substring-range> = [ <scalar-int-expr> ] : [ <scalar-int-expr> ]
    """

    subclass_names = []
    use_names = ["Scalar_Int_Expr"]

    @staticmethod
    def match(string):
        return SeparatorBase.match(Scalar_Int_Expr, Scalar_Int_Expr, string)


class Data_Ref(SequenceBase):
    """
    Fortran 2003 Rule R612

    data-ref is part-ref [ % part-ref ] ...

    If there is only one part-ref then return a 'Part_Ref' object (or
    another object from a matching sub-rule). If there is more than
    one part-ref then return a 'Data_Ref' object containing the
    part-ref's.

    """

    subclass_names = ["Part_Ref"]
    use_names = []

    @staticmethod
    def match(string):
        """Implements the matching for a data-reference. This defines a series
        of dereferences e.g. a%b%c.

        If there is more than one part-ref then return a 'Data_Ref'
        object containing the part-ref's, otherwise return 'None'. A
        single 'part-ref' is purposely not matched here.

        :param str string: Fortran code to check for a match

        :return: `None` if there is no match, or a tuple containing \
                 the matched operator as a string and another tuple \
                 containing the matched subclasses.

        :rtype: NoneType or (str, (obj, obj, ...))

        """
        # Use SequenceBase as normal, then force no match when there is
        # only one entry in the sequence.
        result = SequenceBase.match(r"%", Part_Ref, string)
        entries = result[1]
        if len(entries) > 1:
            # There is more than one part-ref so return a Data_Ref
            # object containing the part-refs.
            return result
        # There is only one part-ref so return None to indicate there
        # is no match and allow the subclass_names Part_Ref class to
        # match instead.
        return None


class Part_Ref(CallBase):  # R613
    """
    <part-ref> = <part-name> [ ( <section-subscript-list> ) ]
    """

    subclass_names = ["Part_Name"]
    use_names = ["Section_Subscript_List"]

    def match(string):
        return CallBase.match(
            Part_Name, Section_Subscript_List, string, require_rhs=True
        )

    match = staticmethod(match)


class Structure_Component(Base):  # R614
    """
    <structure-component> = <data-ref>
    """

    subclass_names = ["Data_Ref"]


class Type_Param_Inquiry(BinaryOpBase):  # R615
    """
    <type-param-inquiry> = <designator> % <type-param-name>
    """

    subclass_names = []
    use_names = ["Designator", "Type_Param_Name"]

    def match(string):
        return BinaryOpBase.match(
            Designator, pattern.percent_op.named(), Type_Param_Name, string
        )

    match = staticmethod(match)


class Array_Element(Base):  # R616
    """
    <array-element> = <data-ref>
    """

    subclass_names = ["Data_Ref"]


class Array_Section(CallBase):  # R617
    """
    <array-section> = <data-ref> [ ( <substring-range> ) ]
    """

    subclass_names = ["Data_Ref"]
    use_names = ["Substring_Range"]

    def match(string):
        return CallBase.match(Data_Ref, Substring_Range, string, require_rhs=True)

    match = staticmethod(match)


class Subscript(Base):  # R618
    """
    <subscript> = <scalar-int-expr>
    """

    subclass_names = ["Scalar_Int_Expr"]


class Section_Subscript(Base):  # R619
    """
    <section-subscript> = <subscript>
                          | <subscript-triplet>
                          | <vector-subscript>
    """

    subclass_names = ["Subscript_Triplet", "Vector_Subscript", "Subscript"]


class Subscript_Triplet(Base):  # R620
    """
    <subscript-triplet> = [ <subscript> ] : [ <subscript> ] [ : <stride> ]
    """

    subclass_names = []
    use_names = ["Subscript", "Stride"]

    def match(string):
        line, repmap = string_replace_map(string)
        t = line.split(":")
        if len(t) <= 1 or len(t) > 3:
            return
        lhs_obj, rhs_obj, stride_obj = None, None, None
        if len(t) == 2:
            lhs, rhs = t[0].rstrip(), t[1].lstrip()
        else:
            lhs, rhs, stride = t[0].rstrip(), t[1].strip(), t[2].lstrip()
            if stride:
                stride_obj = Stride(repmap(stride))
        if lhs:
            lhs_obj = Subscript(repmap(lhs))
        if rhs:
            rhs_obj = Subscript(repmap(rhs))
        return lhs_obj, rhs_obj, stride_obj

    match = staticmethod(match)

    def tostr(self):
        s = ""
        if self.items[0] is not None:
            s += str(self.items[0]) + " :"
        else:
            s += ":"
        if self.items[1] is not None:
            s += " " + str(self.items[1])
        if self.items[2] is not None:
            s += " : " + str(self.items[2])
        return s


class Stride(Base):  # R621
    """
    <stride> = <scalar-int-expr>
    """

    subclass_names = ["Scalar_Int_Expr"]


class Vector_Subscript(Base):  # R622
    """
    <vector-subscript> = <int-expr>
    """

    subclass_names = ["Int_Expr"]


class Allocate_Stmt(StmtBase):  # R623
    """
    <allocate-stmt> = ALLOCATE ( [ <type-spec> :: ] <allocation-list>
        [ , <alloc-opt-list> ] )
    """

    subclass_names = []
    use_names = ["Type_Spec", "Allocation_List", "Alloc_Opt_List"]

    @staticmethod
    def match(string):
        if string[:8].upper() != "ALLOCATE":
            return
        line = string[8:].lstrip()
        if not line or line[0] != "(" or line[-1] != ")":
            return
        line, repmap = string_replace_map(line[1:-1].strip())
        i = line.find("::")
        spec = None
        if i != -1:
            spec = Type_Spec(repmap(line[:i].rstrip()))
            line = line[i + 2 :].lstrip()
        i = line.find("=")
        opts = None
        if i != -1:
            j = line[:i].rfind(",")
            assert j != -1, repr((i, j, line))
            opts = Alloc_Opt_List(repmap(line[j + 1 :].lstrip()))
            line = line[:j].rstrip()
        return spec, Allocation_List(repmap(line)), opts

    def tostr(self):
        spec, lst, opts = self.items
        if spec is not None:
            if opts is not None:
                return "ALLOCATE(%s::%s, %s)" % (spec, lst, opts)
            else:
                return "ALLOCATE(%s::%s)" % (spec, lst)
        elif opts is not None:
            return "ALLOCATE(%s, %s)" % (lst, opts)
        else:
            return "ALLOCATE(%s)" % (lst)


class Alloc_Opt(KeywordValueBase):  # R624
    """
    <alloc-opt> = STAT = <stat-variable>
                  | ERRMSG = <errmsg-variable>
                  | SOURCE = <source-expr>
    """

    subclass_names = []
    use_names = ["Stat_Variable", "Errmsg_Variable", "Source_Expr"]

    def match(string):
        for (k, v) in [
            ("STAT", Stat_Variable),
            ("ERRMSG", Errmsg_Variable),
            ("SOURCE", Source_Expr),
        ]:
            try:
                obj = KeywordValueBase.match(k, v, string, upper_lhs=True)
            except NoMatchError:
                obj = None
            if obj is not None:
                return obj
        return None

    match = staticmethod(match)


class Stat_Variable(Base):  # R625
    """
    <stat-variable> = <scalar-int-variable>
    """

    subclass_names = ["Scalar_Int_Variable"]


class Errmsg_Variable(Base):  # R626
    """
    <errmsg-variable> = <scalar-default-char-variable>
    """

    subclass_names = ["Scalar_Default_Char_Variable"]


class Source_Expr(Base):  # R627
    """
    <source-expr> = <expr>
    """

    subclass_names = ["Expr"]


class Allocation(CallBase):  # R628
    """
    <allocation> = <allocate-object> [ ( <allocate-shape-spec-list> ) ]
                 | <variable-name>
    """

    subclass_names = ["Variable_Name", "Allocate_Object"]
    use_names = ["Allocate_Shape_Spec_List"]

    def match(string):
        return CallBase.match(
            Allocate_Object, Allocate_Shape_Spec_List, string, require_rhs=True
        )

    match = staticmethod(match)


class Allocate_Object(Base):  # R629
    """
    <allocate-object> = <variable-name>
                        | <structure-component>
    """

    subclass_names = ["Variable_Name", "Structure_Component"]


class Allocate_Shape_Spec(SeparatorBase):  # R630
    """
    <allocate-shape-spec> = [ <lower-bound-expr> : ] <upper-bound-expr>
    """

    subclass_names = []
    use_names = ["Lower_Bound_Expr", "Upper_Bound_Expr"]

    def match(string):
        line, repmap = string_replace_map(string)
        if ":" not in line:
            return None, Upper_Bound_Expr(string)
        lower, upper = line.split(":", 1)
        lower = lower.rstrip()
        upper = upper.lstrip()
        if not upper:
            return
        if not lower:
            return
        return Lower_Bound_Expr(repmap(lower)), Upper_Bound_Expr(repmap(upper))

    match = staticmethod(match)

    def tostr(self):
        if self.items[0] is None:
            return str(self.items[1])
        return SeparatorBase.tostr(self)


class Lower_Bound_Expr(Base):  # R631
    """
    <lower-bound-expr> = <scalar-int-expr>
    """

    subclass_names = ["Scalar_Int_Expr"]


class Upper_Bound_Expr(Base):  # R632
    """
    <upper-bound-expr> = <scalar-int-expr>
    """

    subclass_names = ["Scalar_Int_Expr"]


class Nullify_Stmt(StmtBase, CALLBase):  # R633
    """
    <nullify-stmt> = NULLIFY ( <pointer-object-list> )
    """

    subclass_names = []
    use_names = ["Pointer_Object_List"]

    def match(string):
        return CALLBase.match("NULLIFY", Pointer_Object_List, string, require_rhs=True)

    match = staticmethod(match)


class Pointer_Object(Base):  # R634
    """
    <pointer-object> = <variable-name>
                       | <structure-component>
                       | <proc-pointer-name>
    """

    subclass_names = ["Variable_Name", "Structure_Component", "Proc_Pointer_Name"]


class Deallocate_Stmt(StmtBase):  # R635
    """
    <deallocate-stmt> = DEALLOCATE ( <allocate-object-list> [
        , <dealloc-opt-list> ] )
    """

    subclass_names = []
    use_names = ["Allocate_Object_List", "Dealloc_Opt_List"]

    @staticmethod
    def match(string):
        if string[:10].upper() != "DEALLOCATE":
            return
        line = string[10:].lstrip()
        if not line or line[0] != "(" or line[-1] != ")":
            return
        line, repmap = string_replace_map(line[1:-1].strip())
        i = line.find("=")
        opts = None
        if i != -1:
            j = line[:i].rfind(",")
            assert j != -1, repr((i, j, line))
            opts = Dealloc_Opt_List(repmap(line[j + 1 :].lstrip()))
            line = line[:j].rstrip()
        return Allocate_Object_List(repmap(line)), opts

    def tostr(self):
        if self.items[1] is not None:
            return "DEALLOCATE(%s, %s)" % (self.items)
        return "DEALLOCATE(%s)" % (self.items[0])


class Dealloc_Opt(KeywordValueBase):  # R636
    """
    <dealloc-opt> = STAT = <stat-variable>
                    | ERRMSG = <errmsg-variable>
    """

    subclass_names = []
    use_names = ["Stat_Variable", "Errmsg_Variable"]

    def match(string):
        for (k, v) in [("STAT", Stat_Variable), ("ERRMSG", Errmsg_Variable)]:
            try:
                obj = KeywordValueBase.match(k, v, string, upper_lhs=True)
            except NoMatchError:
                obj = None
            if obj is not None:
                return obj
        return None

    match = staticmethod(match)


class Scalar_Char_Initialization_Expr(Base):
    subclass_names = ["Char_Initialization_Expr"]


#
# SECTION  7
#


class Primary(Base):  # R701
    """Fortran 2003 rule R701

    primary is intrinsic_function_reference
            or constant
            or designator
            or array-constructor
            or structure-constructor
            or function-reference
            or type-param-inquiry
            or type-param-name
            or ( expr )

    `intrinsic_function_reference` is not part of rule R701 but is
    required for fparser to recognise intrinsic functions. This is
    placed before array-constructor in the `subclass_names` list so
    that an intrinsic is not (incorrectly) matched as an array (as
    class `Base` matches rules in list order).

    Note, ( expr ) is implemented in the Parenthesis subclass.

    """

    subclass_names = [
        "Intrinsic_Function_Reference",
        "Constant",
        "Designator",
        "Array_Constructor",
        "Structure_Constructor",
        "Function_Reference",
        "Type_Param_Inquiry",
        "Type_Param_Name",
        "Parenthesis",
    ]


class Parenthesis(BracketBase):
    """
    Part of Fortran 2003 rule R701

    parenthesis = ( expr )

    """

    subclass_names = []
    use_names = ["Expr"]

    @staticmethod
    def match(string):
        """Implements the matching of round brackets surrounding an expression
        which is specified as one of the matches in R701.

        :param str string: Fortran code to check for a match.

        :returns: `None` if there is no match, or a 3-tuple containing \
            the left bracket, the matched expression and the right \
            bracket.
        :rtype: NoneType or (str, subclass of \
            :py:class:`fparser.two.utils.Base`, str)

        """
        return BracketBase.match("()", Expr, string)


class Level_1_Expr(UnaryOpBase):  # R702
    """
    <level-1-expr> = [ <defined-unary-op> ] <primary>
    <defined-unary-op> = . <letter> [ <letter> ]... .
    """

    subclass_names = ["Primary"]
    use_names = []

    def match(string):
        return UnaryOpBase.match(pattern.defined_unary_op.named(), Primary, string)

    # exclude_op_pattern = pattern.non_defined_binary_op)
    match = staticmethod(match)


class Defined_Unary_Op(Base):  # pylint: disable=invalid-name
    """
    Fortran 2003 rule R703

    defined-unary-op is . letter [ letter ]... .

    C704 (R703) A defined-unary-op shall not contain more than 63
    letters and shall not be the same as any intrinsic-operator or
    logical-literal-constant.

    Implemented in Defined_Op class.

    """

    subclass_names = ["Defined_Op"]


class Defined_Op(STRINGBase):  # pylint: disable=invalid-name
    """
    Utility class that Implements the functionality of rules R703 and
    R723 (as the rules are the same)

    defined-op is . letter [ letter ]... .

    C704 (R723) A defined-binary-op shall not contain more than 63
    letters and shall not be the same as any intrinsic-operator or
    logical-literal-constant.

    C704 (R703) A defined-unary-op shall not contain more than 63
    letters and shall not be the same as any intrinsic-operator or
    logical-literal-constant.

    """

    subclass_names = []

    @staticmethod
    def match(string):
        """Implements the matching for a (user) Defined Unary or Binary
        Operator.

        :param str string: Fortran code to check for a match
        :return: `None` if there is no match, or a tuple containing \
                 the matched operator as a string
        :rtype: None or (str)

        """
        strip_string = string.strip()
        if len(strip_string) > 65:
            # C704. Must be 63 letters or fewer (Test for >65 due
            # to the two dots).
            return None
        if pattern.non_defined_binary_op.match(strip_string):
            # C704. Must not match with an intrinsic-operator or
            # logical-literal-constant
            return None
        return STRINGBase.match(pattern.abs_defined_op, strip_string)


class Mult_Operand(BinaryOpBase):  # R704
    """
    <mult-operand> = <level-1-expr> [ <power-op> <mult-operand> ]
    <power-op> = **
    """

    subclass_names = ["Level_1_Expr"]
    use_names = ["Mult_Operand"]

    def match(string):
        return BinaryOpBase.match(
            Level_1_Expr, pattern.power_op.named(), Mult_Operand, string, right=False
        )

    match = staticmethod(match)


class Add_Operand(BinaryOpBase):  # pylint: disable=invalid-name
    """Fortran 2003 rule R705

    add-operand is [ add-operand mult-op ] mult-operand

    Rule R705 is implemented in two parts, the first with the optional
    part included (in the match method for this class) and the second
    without the optional part (specified in subclass_names).

    Note rule R708 (mult-op is * or /) is implemented directly here as
    the mult_op pattern.

    There is potential to accidentally match a sign in an exponent as the
    plus/minus sign in a level-2-expr. If this were to happen then it is
    possible to end up matching a * or / (a level 1 expression) before
    matching a valid + or - which would normally result in no match
    overall as * or / are matched after + or -. This situation is
    avoided by tokenising the string before performing the match so
    that any numerical constants involving exponents are replaced by
    simple symbols. (The tokenisation is performed by
    `fparser.common.splitline.string_replace_map`.)

    """

    subclass_names = ["Mult_Operand"]
    use_names = ["Mult_Operand"]

    @staticmethod
    def match(string):
        """Implement the matching for the add-operand rule. Makes use of the
        pre-defined mult_op pattern and the BinaryOpBase baseclass.

        :param str string: the string to match.

        :returns: a tuple of size 3 containing an fparser2 class \
            instance matching a level-2-expr expression, a string \
            containing the matched operator and an fparser2 class \
            instance matching a mult-operand if there is a match, or \
            None if there is not.
        :rtype: (subclass of :py:class:`fparser.two.utils.Base`, str, \
            subclass of :py:class:`fparser.two.utils.Base`) or NoneType

        """
        return BinaryOpBase.match(
            Add_Operand, pattern.mult_op.named(), Mult_Operand, string
        )


class Level_2_Expr(BinaryOpBase):  # R706
    """
    <level-2-expr> = [ [ <level-2-expr> ] <add-op> ] <add-operand>
    <level-2-expr> = [ <level-2-expr> <add-op> ] <add-operand>
                     | <level-2-unary-expr>
    <add-op>   = +
                 | -
    """

    subclass_names = ["Level_2_Unary_Expr"]
    use_names = ["Level_2_Expr"]

    def match(string):
        return BinaryOpBase.match(
            Level_2_Expr, pattern.add_op.named(), Add_Operand, string
        )

    match = staticmethod(match)


class Level_2_Unary_Expr(UnaryOpBase):  # R706.c
    """
    <level-2-unary-expr> = [ <add-op> ] <add-operand>
    """

    subclass_names = ["Add_Operand"]
    use_names = []

    def match(string):
        return UnaryOpBase.match(pattern.add_op.named(), Add_Operand, string)

    match = staticmethod(match)


# R707: power-op is **
# R708: mult-op is * or /
# R709: add-op is + or -


class Level_3_Expr(BinaryOpBase):  # R710
    """
    <level-3-expr> = [ <level-3-expr> <concat-op> ] <level-2-expr>
    <concat-op>    = //
    """

    subclass_names = ["Level_2_Expr"]
    use_names = ["Level_3_Expr"]

    def match(string):
        return BinaryOpBase.match(
            Level_3_Expr, pattern.concat_op.named(), Level_2_Expr, string
        )

    match = staticmethod(match)


# R711: <concat-op> = //


class Level_4_Expr(BinaryOpBase):  # R712
    """
    <level-4-expr> = [ <level-3-expr> <rel-op> ] <level-3-expr>
    <rel-op> = .EQ. | .NE. | .LT. | .LE. | .GT. | .GE. | == |
        /= | < | <= | > | >=
    """

    subclass_names = ["Level_3_Expr"]
    use_names = []

    def match(string):
        return BinaryOpBase.match(
            Level_3_Expr, pattern.rel_op.named(), Level_3_Expr, string
        )

    match = staticmethod(match)


# R713: <rel-op> = .EQ. | .NE. | .LT. | .LE. | .GT. | .GE. |
# == | /= | < | <= | > | >=


class And_Operand(UnaryOpBase):  # R714
    """
    <and-operand> = [ <not-op> ] <level-4-expr>
    <not-op> = .NOT.
    """

    subclass_names = ["Level_4_Expr"]
    use_names = []

    def match(string):
        return UnaryOpBase.match(pattern.not_op.named(), Level_4_Expr, string)

    match = staticmethod(match)


class Or_Operand(BinaryOpBase):  # R715
    """
    <or-operand> = [ <or-operand> <and-op> ] <and-operand>
    <and-op> = .AND.
    """

    subclass_names = ["And_Operand"]
    use_names = ["Or_Operand", "And_Operand"]

    @staticmethod
    def match(string):
        return BinaryOpBase.match(
            Or_Operand, pattern.and_op.named(), And_Operand, string
        )


class Equiv_Operand(BinaryOpBase):  # R716
    """
    <equiv-operand> = [ <equiv-operand> <or-op> ] <or-operand>
    <or-op>  = .OR.
    """

    subclass_names = ["Or_Operand"]
    use_names = ["Equiv_Operand"]

    def match(string):
        return BinaryOpBase.match(
            Equiv_Operand, pattern.or_op.named(), Or_Operand, string
        )

    match = staticmethod(match)


class Level_5_Expr(BinaryOpBase):  # R717
    """
    <level-5-expr> = [ <level-5-expr> <equiv-op> ] <equiv-operand>
    <equiv-op> = .EQV.
               | .NEQV.
    """

    subclass_names = ["Equiv_Operand"]
    use_names = ["Level_5_Expr"]

    def match(string):
        return BinaryOpBase.match(
            Level_5_Expr, pattern.equiv_op.named(), Equiv_Operand, string
        )

    match = staticmethod(match)


# R718: <not-op> = .NOT.
# R719: <and-op> = .AND.
# R720: <or-op> = .OR.
# R721: <equiv-op> = .EQV. | .NEQV.


class Expr(BinaryOpBase):  # R722
    """
    <expr> = [ <expr> <defined-binary-op> ] <level-5-expr>
    <defined-binary-op> = . <letter> [ <letter> ]... .
    """

    subclass_names = ["Level_5_Expr"]
    use_names = ["Expr"]

    def match(string):
        return BinaryOpBase.match(
            Expr,
            pattern.defined_binary_op.named(),
            Level_5_Expr,
            string,
            exclude_op_pattern=pattern.non_defined_binary_op,
        )

    match = staticmethod(match)


class Defined_Binary_Op(Base):  # pylint: disable=invalid-name
    """
    Fortran 2003 rule R723

    defined-binary-op is . letter [ letter ]... .

    C704 (R723) A defined-binary-op shall not contain more than 63
    letters and shall not be the same as any intrinsic-operator or
    logical-literal-constant.

    Implemented in Defined_Op class.

    """

    subclass_names = ["Defined_Op"]


class Logical_Expr(Base):  # pylint: disable=invalid-name
    """
    Fortran 2003 rule R724

    logical-expr is expr

    C705 logical-expr shall be of type logical.

    """

    subclass_names = []

    @staticmethod
    def match(string):
        """Implements the matching for a logical expression.

        Note, whilst we exclude Signed_Int_Literal_Constant and
        Signed_Real_Literal_Constant, it seems that it is not possible
        to create these from code as a "-" sign is treated as a unary
        operator.

        :param str string: Fortran code to check for a match.
        :returns: `None` if there is no match, or an fparser2 class \
                  instance containing the matched expression.
        :rtype: NoneType or :py:class:`fparser.two.utils.Base`

        """
        excluded = (
            Signed_Int_Literal_Constant,
            Int_Literal_Constant,
            Binary_Constant,
            Octal_Constant,
            Hex_Constant,
            Signed_Real_Literal_Constant,
            Real_Literal_Constant,
            Complex_Literal_Constant,
            Char_Literal_Constant,
        )
        # Attempt to match as a general expression.
        result = Expr(string)
        # C705: the match should fail if the result is not a logical
        # expression. This is difficult to check in general so for the
        # time being check that, in the case where a literal constant
        # is returned, this is not of the wrong type.
        if isinstance(result, excluded):
            return None
        return result


class Char_Expr(Base):  # pylint: disable=invalid-name
    """
    Fortran 2003 rule R725

    char-expr is expr

    C706 char-expr shall be of type character.

    """

    subclass_names = []

    @staticmethod
    def match(string):
        """Implements the matching for a character expression.

        :param str string: Fortran code to check for a match.
        :returns: `None` if there is no match, or an fparser2 class \
                  instance containing the matched expression.
        :rtype: NoneType or :py:class:`fparser.two.utils.Base`

        """
        excluded = (
            Signed_Int_Literal_Constant,
            Int_Literal_Constant,
            Binary_Constant,
            Octal_Constant,
            Hex_Constant,
            Signed_Real_Literal_Constant,
            Real_Literal_Constant,
            Complex_Literal_Constant,
            Logical_Literal_Constant,
        )
        # Attempt to match as a general expression.
        result = Expr(string)
        # C706: the match should fail if the result is not a character
        # expression. This is difficult to check in general so for the
        # time being check that, in the case where a literal constant
        # is returned, this is not of the wrong type.
        if isinstance(result, excluded):
            return None
        return result


class Default_Char_Expr(Base):  # pylint: disable=invalid-name
    """
    Fortran 2003 rule R726

    default-char-expr is expr

    C707 default-char-expr shall be of type default character.

    """

    subclass_names = []

    @staticmethod
    def match(string):
        """Implements the matching for a default character expression.

        :param str string: Fortran code to check for a match.
        :returns: `None` if there is no match, or an fparser2 class \
                  instance containing the matched expression.
        :rtype: NoneType or :py:class:`fparser.two.utils.Base`

        """
        excluded = (
            Signed_Int_Literal_Constant,
            Int_Literal_Constant,
            Binary_Constant,
            Octal_Constant,
            Hex_Constant,
            Signed_Real_Literal_Constant,
            Real_Literal_Constant,
            Complex_Literal_Constant,
            Logical_Literal_Constant,
        )
        # Attempt to match as a general expression.
        result = Expr(string)
        # C707: the match should fail if the result is not a character
        # expression. This is difficult to check in general so for the
        # time being check that, in the case where a literal constant
        # is returned, this is not of the wrong type.
        if isinstance(result, excluded):
            return None
        return result


class Int_Expr(Base):  # pylint: disable=invalid-name
    """
    Fortran 2003 rule R727

    int-expr is expr

    C708 int-expr shall be of type integer.

    """

    subclass_names = []

    @staticmethod
    def match(string):
        """Implements the matching for an integer expression.

        :param str string: Fortran code to check for a match.
        :returns: `None` if there is no match, or an fparser2 class \
                  instance containing the matched expression.
        :rtype: NoneType or :py:class:`fparser.two.utils.Base`

        """
        excluded = (
            Binary_Constant,
            Octal_Constant,
            Hex_Constant,
            Signed_Real_Literal_Constant,
            Real_Literal_Constant,
            Complex_Literal_Constant,
            Char_Literal_Constant,
            Logical_Literal_Constant,
        )
        # Attempt to match as a general expression.
        result = Expr(string)
        # C708: the match should fail if the result is not an integer
        # expression. This is difficult to check in general so for the
        # time being check that, in the case where a literal constant
        # is returned, this is not of the wrong type.
        if isinstance(result, excluded):
            return None
        return result


class Numeric_Expr(Base):  # pylint: disable=invalid-name
    """
    Fortran 2003 rule R728

    numeric-expr is expr

    C709 numeric-expr shall be of type integer, real or complex.

    """

    subclass_names = []

    @staticmethod
    def match(string):
        """Implements the matching for a numeric expression.

        :param str string: Fortran code to check for a match.
        :returns: `None` if there is no match, or an fparser2 class \
                  instance containing the matched expression.
        :rtype: NoneType or :py:class:`fparser.two.utils.Base`

        """
        excluded = (
            Binary_Constant,
            Octal_Constant,
            Hex_Constant,
            Char_Literal_Constant,
            Logical_Literal_Constant,
        )
        # Attempt to match as a general expression.
        result = Expr(string)
        # C709: the match should fail if the result is not an integer,
        # real or complex expression. This is difficult to check in
        # general so for the time being check that, in the case where
        # a literal constant is returned, this is not of the wrong
        # type.
        if isinstance(result, excluded):
            return None
        return result


class Specification_Expr(Base):  # R729
    """
    <specification-expr> = <scalar-int-expr>
    """

    subclass_names = ["Scalar_Int_Expr"]


class Initialization_Expr(Base):  # R730
    """
    <initialization-expr> = <expr>
    """

    subclass_names = ["Expr"]


class Char_Initialization_Expr(Base):  # R731
    """
    <char-initialization-expr> = <char-expr>
    """

    subclass_names = ["Char_Expr"]


class Int_Initialization_Expr(Base):  # R732
    """
    <int-initialization-expr> = <int-expr>
    """

    subclass_names = ["Int_Expr"]


class Logical_Initialization_Expr(Base):  # R733
    """
    <logical-initialization-expr> = <logical-expr>
    """

    subclass_names = ["Logical_Expr"]


class Assignment_Stmt(StmtBase, BinaryOpBase):  # R734
    """
    <assignment-stmt> = <variable> = <expr>
    """

    subclass_names = []
    use_names = ["Variable", "Expr"]

    @staticmethod
    def match(string):
        return BinaryOpBase.match(Variable, "=", Expr, string, right=False)


class Pointer_Assignment_Stmt(StmtBase):  # R735
    """
    <pointer-assignment-stmt> = <data-pointer-object> [
        ( <bounds-spec-list> ) ] => <data-target>
        | <data-pointer-object> ( <bounds-remapping-list> ) => <data-target>
        | <proc-pointer-object> => <proc-target>
    """

    subclass_names = []
    use_names = [
        "Data_Pointer_Object",
        "Bounds_Spec_List",
        "Data_Target",
        "Bounds_Remapping_List",
        "Proc_Pointer_Object",
        "Proc_Target",
    ]

    @staticmethod
    def match(string):
        line, repmap = string_replace_map(string)
        i = line.find("=>")
        if i == -1:
            return
        lhs = line[:i].rstrip()
        rhs = repmap(line[i + 2 :].lstrip())
        if lhs.endswith(")"):
            i = lhs.rfind("(")
            if i == -1:
                return
            o = repmap(lhs[:i].rstrip())
            tmp = repmap(lhs[i + 1 : -1].strip())
            try:
                return Data_Pointer_Object(o), Bounds_Spec_List(tmp), Data_Target(rhs)
            except NoMatchError as msg:
                return (
                    Data_Pointer_Object(o),
                    Bounds_Remapping_List(tmp),
                    Data_Target(rhs),
                )
        else:
            lhs = repmap(lhs)
        try:
            return Data_Pointer_Object(lhs), None, Data_Target(rhs)
        except NoMatchError as msg:
            return Proc_Pointer_Object(lhs), None, Proc_Target(rhs)

    def tostr(self):
        if self.items[1] is None:
            return "%s => %s" % (self.items[0], self.items[2])
        return "%s(%s) => %s" % (self.items)


class Data_Pointer_Object(BinaryOpBase):  # R736
    """
    <data-pointer-object> = <variable-name>
                            | <variable> % <data-pointer-component-name>
    """

    subclass_names = ["Variable_Name"]
    use_names = ["Variable", "Data_Pointer_Component_Name"]

    @staticmethod
    def match(string):
        return BinaryOpBase.match(Variable, r"%", Data_Pointer_Component_Name, string)


class Bounds_Spec(SeparatorBase):  # R737
    """
    <bounds-spec> = <lower-bound-expr> :
    """

    subclass_names = []
    use_names = ["Lower_Bound_Expr"]

    def match(string):
        return SeparatorBase.match(Lower_Bound_Expr, None, string, require_lhs=True)

    match = staticmethod(match)


class Bounds_Remapping(SeparatorBase):  # R738
    """
    <bounds-remapping> = <lower-bound-expr> : <upper-bound-expr>
    """

    subclass_names = []
    use_classes = ["Lower_Bound_Expr", "Upper_Bound_Expr"]

    def match(string):
        return SeparatorBase.match(
            Lower_Bound_Expr,
            Upper_Bound_Expr,
            string,
            require_lhs=True,
            require_rhs=True,
        )

    match = staticmethod(match)


class Data_Target(Base):  # R739
    """
    <data-target> = <variable>
                    | <expr>
    """

    subclass_names = ["Variable", "Expr"]


class Proc_Pointer_Object(Base):  # R740
    """
    <proc-pointer-object> = <proc-pointer-name>
                            | <proc-component-ref>
    """

    subclass_names = ["Proc_Pointer_Name", "Proc_Component_Ref"]


class Proc_Component_Ref(BinaryOpBase):  # R741
    """
    <proc-component-ref> = <variable> % <procedure-component-name>
    """

    subclass_names = []
    use_names = ["Variable", "Procedure_Component_Name"]

    def match(string):
        return BinaryOpBase.match(Variable, r"%", Procedure_Component_Name, string)

    match = staticmethod(match)


class Proc_Target(Base):  # R742
    """
    <proc-target> = <expr>
                    | <procedure-name>
                    | <proc-component-ref>
    """

    subclass_names = ["Proc_Component_Ref", "Procedure_Name", "Expr"]


class Where_Stmt(StmtBase):  # R743
    """
    <where-stmt> = WHERE ( <mask-expr> ) <where-assignment-stmt>
    """

    subclass_names = []
    use_names = ["Mask_Expr", "Where_Assignment_Stmt"]

    def match(string):
        if string[:5].upper() != "WHERE":
            return
        line, repmap = string_replace_map(string[5:].lstrip())
        if not line.startswith("("):
            return
        i = line.find(")")
        if i == -1:
            return
        stmt = repmap(line[i + 1 :].lstrip())
        if not stmt:
            return
        expr = repmap(line[1:i].strip())
        if not expr:
            return
        return Mask_Expr(expr), Where_Assignment_Stmt(stmt)

    match = staticmethod(match)

    def tostr(self):
        return "WHERE (%s) %s" % tuple(self.items)


class Where_Construct(BlockBase):  # R744
    """
    <where-construct> = <where-construct-stmt>
                              [ <where-body-construct> ]...
                            [ <masked-elsewhere-stmt>
                              [ <where-body-construct> ]...
                            ]...
                            [ <elsewhere-stmt>
                              [ <where-body-construct> ]... ]
                            <end-where-stmt>
    """

    subclass_names = []
    use_names = [
        "Where_Construct_Stmt",
        "Where_Body_Construct",
        "Masked_Elsewhere_Stmt",
        "Elsewhere_Stmt",
        "End_Where_Stmt",
    ]

    @staticmethod
    def match(string):
        return BlockBase.match(
            Where_Construct_Stmt,
            [
                Where_Body_Construct,
                Masked_Elsewhere_Stmt,
                Where_Body_Construct,
                Elsewhere_Stmt,
                Where_Body_Construct,
            ],
            End_Where_Stmt,
            string,
            match_names=True,  # C730
            strict_match_names=True,  # C730
            match_name_classes=(
                Masked_Elsewhere_Stmt,
                Elsewhere_Stmt,
                End_Where_Stmt,
            ),  # C730
            enable_where_construct_hook=True,
        )

    def tofortran(self, tab="", isfix=None):
        """
        Converts this node (and all children) into Fortran.

        :param str tab: white space to prefix to output.
        :param bool isfix: whether or not to generate fixed-format output.

        :returns: Fortran code.
        :rtype: str

        """
        tmp = []
        start = self.content[0]
        end = self.content[-1]
        tmp.append(start.tofortran(tab=tab, isfix=isfix))
        for item in self.content[1:-1]:
            if isinstance(item, (Masked_Elsewhere_Stmt, Elsewhere_Stmt)):
                tmp.append(item.tofortran(tab=tab, isfix=isfix))
            else:
                tmp.append(item.tofortran(tab=tab + "  ", isfix=isfix))
        tmp.append(end.tofortran(tab=tab, isfix=isfix))
        return "\n".join(tmp)


class Where_Construct_Stmt(StmtBase):  # R745
    """
    <where-construct-stmt> = [ <where-construct-name> : ] WHERE ( <mask-expr> )
    """

    subclass_names = []
    use_names = ["Where_Construct_Name", "Mask_Expr"]

    @staticmethod
    def match(string):
        if string[:5].upper() != "WHERE":
            return
        line = string[5:].lstrip()
        if not line:
            return
        if line[0] + line[-1] != "()":
            return
        line = line[1:-1].strip()
        if not line:
            return
        return (Mask_Expr(line),)

    def tostr(self):
        return "WHERE (%s)" % tuple(self.items)

    def get_start_name(self):
        return self.item.name


class Where_Body_Construct(Base):  # R746
    """
    ::
        <where-body-construct> = <where-assignment-stmt>
                                 | <where-stmt>
                                 | <where-construct>
    """

    subclass_names = ["Where_Assignment_Stmt", "Where_Stmt", "Where_Construct"]


class Where_Assignment_Stmt(Base):  # R747
    """
    ::
        <where-assignment-stmt> = <assignment-stmt>
    """

    subclass_names = ["Assignment_Stmt"]


class Mask_Expr(Base):  # R748
    """
    <mask-expr> = <logical-expr>
    """

    subclass_names = ["Logical_Expr"]


class Masked_Elsewhere_Stmt(StmtBase):  # R749
    """
    <masked-elsewhere-stmt> = ELSEWHERE
                              ( <mask-expr> ) [ <where-construct-name> ]
    """

    import re

    subclass_names = []
    use_names = ["Mask_Expr", "Where_Construct_Name"]

    @staticmethod
    def match(string):
        if not Elsewhere_Stmt._regex.match(string):
            return
        idx = string.upper().index("WHERE")
        line = string[idx + 5 :].lstrip()

        if not line.startswith("("):
            return
        i = line.rfind(")")
        if i == -1:
            return
        expr = line[1:i].strip()
        if not expr:
            return
        line = line[i + 1 :].rstrip()
        if line:
            return Mask_Expr(expr), Where_Construct_Name(line)
        return Mask_Expr(expr), None

    def tostr(self):
        if self.items[1] is None:
            return "ELSEWHERE(%s)" % (self.items[0])
        return "ELSEWHERE(%s) %s" % self.items

    def get_end_name(self):
        """
        :return: the name at the END of this block, if it exists
        :rtype: str or NoneType
        """
        name = self.items[1]
        if name is not None:
            return name.string
        return None


class Elsewhere_Stmt(StmtBase, WORDClsBase):  # R750
    """
    <elsewhere-stmt> = ELSEWHERE [ <where-construct-name> ]
    """

    subclass_names = []
    use_names = ["Where_Construct_Name"]
    _regex = re.compile(r"ELSE\s*WHERE", re.I)

    @staticmethod
    def match(string):
        if not Elsewhere_Stmt._regex.match(string):
            return
        idx = string.upper().index("WHERE")
        line = string[idx + 5 :].lstrip()
        if line:
            return "ELSEWHERE", Where_Construct_Name(line)
        return "ELSEWHERE", None

    def get_end_name(self):
        """
        :return: the name at the END of this block, if it exists
        :rtype: str or NoneType
        """
        name = self.items[1]
        if name is not None:
            return name.string
        return None


class End_Where_Stmt(EndStmtBase):  # R751
    """
    <end-where-stmt> = END WHERE [ <where-construct-name> ]
    """

    subclass_names = []
    use_names = ["Where_Construct_Name"]

    @staticmethod
    def match(string):
        return EndStmtBase.match(
            "WHERE", Where_Construct_Name, string, require_stmt_type=True
        )


class Forall_Construct(BlockBase):  # R752
    """
    <forall-construct> = <forall-construct-stmt>
                             [ <forall-body-construct> ]...
                             <end-forall-stmt>
    """

    subclass_names = []
    use_names = ["Forall_Construct_Stmt", "Forall_Body_Construct", "End_Forall_Stmt"]

    @staticmethod
    def match(reader):
        return BlockBase.match(
            Forall_Construct_Stmt,
            [Forall_Body_Construct],
            End_Forall_Stmt,
            reader,
            match_names=True,  # C732
            strict_match_names=True,  # C732
        )


class Forall_Construct_Stmt(StmtBase, WORDClsBase):  # R753
    """
    <forall-construct-stmt> = [ <forall-construct-name> : ]
        FORALL <forall-header>
    """

    subclass_names = []
    use_names = ["Forall_Construct_Name", "Forall_Header"]

    @staticmethod
    def match(string):
        return WORDClsBase.match("FORALL", Forall_Header, string, require_cls=True)

    def get_start_name(self):
        return self.item.name


class Forall_Header(Base):  # pylint: disable=invalid-name
    """
    Fortran 2003 rule R754
    forall-header is ( forall-triplet-spec-list [, scalar-mask-expr ] )

    """

    subclass_names = []
    use_names = ["Forall_Triplet_Spec_List", "Scalar_Mask_Expr"]

    @staticmethod
    def match(string):
        """Implements the matching for a Forall_Header.

        :param str string: A string containing the code to match.
        :return: `None` if there is no match, otherwise a `tuple` of \
                 size 2 containing a class of type \
                 `Forall_Triplet_Spec_List` and a class of type \
                 `Scalar_Mask_Expr` if there is a scalar mask \
                 expresssion and `None` if not.
        :rtype: (`Forall_Triplet_Spec_List`, `Scalar_Mask_Expr`) or \
                (`Forall_Triplet_Spec_List`, `None`) or `None`

        """
        strip_string = string.strip()
        if not strip_string:
            # Input only contains white space
            return None
        if strip_string[0] + strip_string[-1] != "()":
            # Input does not start with '(' and end with ')'
            return None
        strip_string_nobr = strip_string[1:-1].strip()
        try:
            # first try to match without a scalar mask expression
            return Forall_Triplet_Spec_List(strip_string_nobr), None
        except NoMatchError:
            # The match failed so try to match with the optional
            # scalar mask expression. Use repmap to remove any
            # unexpected "," e.g. an array access a(i,j), when
            # splitting the string.
            mapped_string, repmap = string_replace_map(strip_string_nobr)
            split_string = mapped_string.rsplit(",", 1)
            if len(split_string) != 2:
                return None
            left_str = repmap(split_string[0].rstrip())
            right_str = repmap(split_string[1].lstrip())
            return (Forall_Triplet_Spec_List(left_str), Scalar_Mask_Expr(right_str))

    def tostr(self):
        """:return: this Forall Header as a string
        :rtype: str
        :raises InternalError: if the length of the internal items \
        list is not 2.
        :raises InternalError: if the first entry of the internal \
        items list has no content, as a Forall_Triplet_List is \
        expected.

        """
        if len(self.items) != 2:
            raise InternalError(
                "Forall_Header.tostr(). 'items' should be of size 2 but "
                "found '{0}'.".format(len(self.items))
            )
        if not self.items[0]:
            raise InternalError(
                "Forall_Header.tostr(). 'items[0]' should be a "
                "Forall_Triplet_Spec_List instance but it is empty."
            )
        if not self.items[1]:
            # there is no scalar mask expression
            return "({0})".format(self.items[0])
        return "({0}, {1})".format(self.items[0], self.items[1])


class Forall_Triplet_Spec(Base):  # R755
    """
    <forall-triplet-spec> = <index-name> = <subscript> :
        <subscript> [ : <stride> ]
    """

    subclass_names = []
    use_names = ["Index_Name", "Subscript", "Stride"]

    @staticmethod
    def match(string):
        line, repmap = string_replace_map(string)
        i = line.find("=")
        if i == -1:
            return
        n = Index_Name(repmap(line[:i].rstrip()))
        line = line[i + 1 :].lstrip()
        s = [repmap(s.strip()) for s in line.split(":")]
        if len(s) == 2:
            return n, Subscript(s[0]), Subscript(s[1]), None
        if len(s) == 3:
            return n, Subscript(s[0]), Subscript(s[1]), Stride(s[2])

    def tostr(self):
        if self.items[3] is None:
            return "%s = %s : %s" % (self.items[:3])
        return "%s = %s : %s : %s" % (self.items)


class Forall_Body_Construct(Base):  # R756
    """
    <forall-body-construct> = <forall-assignment-stmt>
                              | <where-stmt>
                              | <where-construct>
                              | <forall-construct>
                              | <forall-stmt>
    """

    subclass_names = [
        "Forall_Assignment_Stmt",
        "Where_Stmt",
        "Where_Construct",
        "Forall_Construct",
        "Forall_Stmt",
    ]


class Forall_Assignment_Stmt(Base):  # R757
    """
    <forall-assignment-stmt> = <assignment-stmt>
                               | <pointer-assignment-stmt>
    """

    subclass_names = ["Assignment_Stmt", "Pointer_Assignment_Stmt"]


class End_Forall_Stmt(EndStmtBase):  # R758
    """
    <end-forall-stmt> = END FORALL [ <forall-construct-name> ]
    """

    subclass_names = []
    use_names = ["Forall_Construct_Name"]

    @staticmethod
    def match(string):
        return EndStmtBase.match(
            "FORALL", Forall_Construct_Name, string, require_stmt_type=True
        )


class Forall_Stmt(StmtBase):  # pylint: disable=invalid-name
    """
    Fortran 2003 rule R759
    forall-stmt is FORALL forall-header forall-assignment-stmt

    """

    subclass_names = []
    use_names = ["Forall_Header", "Forall_Assignment_Stmt"]

    @staticmethod
    def match(string):
        """Implements the matching for a forall statement.

        :param string: A string or the fortran reader containing the \
                    line of code that we are trying to match.
        :type string: `str` or \
        :py:class:`fparser.common.readfortran.FortranReader`
        :return: `None` if there is no match or a `tuple` of size 2 \
        containing an instance of the Forall_Header class followed by \
        an instance of the Forall_Assignment_Stmt class.
        :rtype: `None` or ( \
        :py:class:`fparser.two.Fortran2003.Forall_Header`, \
        :py:class:`fparser.two.Fortran2003.Forall_Assignment_Stmt`)

        """
        strip_string = string.strip()
        if strip_string[:6].upper() != "FORALL":
            return None
        line, repmap = string_replace_map(strip_string[6:].lstrip())
        if not line.startswith("("):
            return None
        index = line.find(")")
        if index == -1:
            return None
        header = repmap(line[: index + 1])
        # No need to check if header variable is empty as we know it
        # will contain brackets at least
        line = repmap(line[index + 1 :].lstrip())
        if not line:
            return None
        return Forall_Header(header), Forall_Assignment_Stmt(line)

    def tostr(self):
        """
        :return: this forall statement as a string
        :rtype: str
        :raises InternalError: if the internal items list variable is \
        not the expected size.
        :raises InternalError: if the first element of the internal \
        items list is None or is an empty string.
        :raises InternalError: if the second element of the internal \
        items list is None or is an empty string.
        """
        if len(self.items) != 2:
            raise InternalError(
                "Class Forall_Stmt method tostr() has '{0}' items, "
                "but expecting 2.".format(len(self.items))
            )
        if not self.items[0]:
            raise InternalError(
                "Class Forall_Stmt method tostr(). 'Items' entry 0 "
                "should be a valid Forall_Header."
            )
        if not self.items[1]:
            raise InternalError(
                "Class Forall_Stmt method tostr(). 'Items' entry 1 should "
                "be a valid Forall_Assignment_Stmt"
            )
        return "FORALL {0} {1}".format(self.items[0], self.items[1])


#
# SECTION  8
#


class Block(BlockBase):  # R801
    """
    <block> = [ <execution-part-construct> ]...
    """

    subclass_names = []
    use_names = ["Execution_Part_Construct"]

    @staticmethod
    def match(string):
        return BlockBase.match(None, [Execution_Part_Construct], None, string)


class If_Construct(BlockBase):  # R802
    """
    <if-construct> = <if-then-stmt>
                           <block>
                         [ <else-if-stmt>
                           <block>
                         ]...
                         [ <else-stmt>
                           <block>
                         ]
                         <end-if-stmt>
    """

    subclass_names = []
    use_names = ["If_Then_Stmt", "Block", "Else_If_Stmt", "Else_Stmt", "End_If_Stmt"]

    @staticmethod
    def match(string):
        return BlockBase.match(
            If_Then_Stmt,
            [
                Execution_Part_Construct,
                Else_If_Stmt,
                Execution_Part_Construct,
                Else_Stmt,
                Execution_Part_Construct,
            ],
            End_If_Stmt,
            string,
            match_names=True,  # C801
            strict_match_names=True,  # C801
            match_name_classes=(Else_If_Stmt, Else_Stmt, End_If_Stmt),
            enable_if_construct_hook=True,
        )

    def tofortran(self, tab="", isfix=None):
        """
        Converts this node (and all children) into Fortran.

        :param str tab: white space to prefix to output.
        :param bool isfix: whether or not to generate fixed-format output.

        :returns: Fortran code.
        :rtype: str

        """
        tmp = []
        start = self.content[0]
        end = self.content[-1]
        tmp.append(start.tofortran(tab=tab, isfix=isfix))
        for item in self.content[1:-1]:
            if isinstance(item, (Else_If_Stmt, Else_Stmt)):
                tmp.append(item.tofortran(tab=tab, isfix=isfix))
            else:
                tmp.append(item.tofortran(tab=tab + "  ", isfix=isfix))
        tmp.append(end.tofortran(tab=tab, isfix=isfix))
        return "\n".join(tmp)


class If_Then_Stmt(StmtBase):  # R803
    """
    <if-then-stmt> = [ <if-construct-name> : ]
        IF ( <scalar-logical-expr> ) THEN
    """

    subclass_names = []
    use_names = ["If_Construct_Name", "Scalar_Logical_Expr"]

    @staticmethod
    def match(string):
        if string[:2].upper() != "IF":
            return
        if string[-4:].upper() != "THEN":
            return
        line = string[2:-4].strip()
        if not line:
            return
        if line[0] + line[-1] != "()":
            return
        return (Scalar_Logical_Expr(line[1:-1].strip()),)

    def tostr(self):
        return "IF (%s) THEN" % self.items

    def get_start_name(self):
        return self.item.name


class Else_If_Stmt(StmtBase):  # R804
    """
    <else-if-stmt> = ELSE IF ( <scalar-logical-expr> ) THEN
        [ <if-construct-name> ]
    """

    subclass_names = []
    use_names = ["Scalar_Logical_Expr", "If_Construct_Name"]

    @staticmethod
    def match(string):
        if string[:4].upper() != "ELSE":
            return
        line = string[4:].lstrip()
        if line[:2].upper() != "IF":
            return
        line = line[2:].lstrip()
        if not line.startswith("("):
            return
        i = line.rfind(")")
        if i == -1:
            return
        expr = line[1:i].strip()
        line = line[i + 1 :].lstrip()
        if line[:4].upper() != "THEN":
            return
        line = line[4:].lstrip()
        if line:
            return Scalar_Logical_Expr(expr), If_Construct_Name(line)
        return Scalar_Logical_Expr(expr), None

    def tostr(self):
        if self.items[1] is None:
            return "ELSE IF (%s) THEN" % (self.items[0])
        return "ELSE IF (%s) THEN %s" % self.items

    def get_end_name(self):
        """
        :return: the name at the END of this block, if it exists
        :rtype: str or NoneType
        """
        name = self.items[1]
        if name is not None:
            return name.string
        return None


class Else_Stmt(StmtBase):  # R805
    """
    <else-stmt> = ELSE [ <if-construct-name> ]
    """

    subclass_names = []
    use_names = ["If_Construct_Name"]

    @staticmethod
    def match(string):
        if string[:4].upper() != "ELSE":
            return
        line = string[4:].lstrip()
        if line:
            return (If_Construct_Name(line),)
        return (None,)

    def tostr(self):
        if self.items[0] is None:
            return "ELSE"
        return "ELSE %s" % self.items

    def get_end_name(self):
        """
        :return: the name at the END of this block, if it exists
        :rtype: str or NoneType
        """
        name = self.items[0]
        if name is not None:
            return name.string
        return None


class End_If_Stmt(EndStmtBase):  # R806
    """
    <end-if-stmt> = END IF [ <if-construct-name> ]
    """

    subclass_names = []
    use_names = ["If_Construct_Name"]

    @staticmethod
    def match(string):
        return EndStmtBase.match(
            "IF", If_Construct_Name, string, require_stmt_type=True
        )


class If_Stmt(StmtBase):  # R807
    """
    Fortran 2003 rule R807

    if-stmt is IF ( scalar-logical-expr ) action-stmt

    C802 (R807) The action-stmt in the if-stmt shall not be an if-stmt,
    end-program-stmt, end-function-stmt, or end-subroutine-stmt.

    """

    subclass_names = []
    use_names = ["Scalar_Logical_Expr", "Action_Stmt_C802"]
    action_stmt_cls = Action_Stmt_C802

    @classmethod
    def match(cls, string):
        """Implements the matching for an if statement that controls a single
        action statement

        This is implemented as a class method to allow parameterizing the
        type that is used to match the action-stmt. It is specified by the
        attribute :py:attr:`action_stmt_cls`, which can be overwritten in
        derived classes to specify an updated version, so done for example
        in the Fortran 2008 version :py:class:`fparser.two.Fortran2008.If_Stmt`.

        :param str string: Text that we are trying to match.

        :returns: None if there is no match or, if there is a match, a \
            2-tuple containing the logical expression as an object matched by \
            :py:class:`fparser.two.Fortran2003.Scalar_Logical_Expr` and the \
            action statement as an object matching ``cls.action_stmt_cls``. 
        :rtype: (:py:class:`fparser.two.Fortran2003.Scalar_Logical_Expr`,
            :py:class:`fparser.two.Fortran2003.Action_Stmt_C802`) \
            or NoneType

        """
        if string[:2].upper() != "IF":
            return
        line, repmap = string_replace_map(string)
        line = line[2:].lstrip()
        if not line.startswith("("):
            return
        i = line.find(")")
        if i == -1:
            return
        expr = repmap(line[1:i].strip())
        stmt = repmap(line[i + 1 :].lstrip())
        return Scalar_Logical_Expr(expr), cls.action_stmt_cls(stmt)

    def tostr(self):
        return "IF (%s) %s" % self.items


class Case_Construct(BlockBase):  # R808
    """
    <case-construct> = <select-case-stmt>
                           [ <case-stmt>
                             <block> == [<execution-part-construct>]..
                           ]..
                           <end-select-stmt>
    """

    subclass_names = []
    use_names = [
        "Select_Case_Stmt",
        "Case_Stmt",
        "End_Select_Stmt",
        "Execution_Part_Construct",
    ]

    @staticmethod
    def match(reader):
        return BlockBase.match(
            Select_Case_Stmt,
            [Case_Stmt, Execution_Part_Construct, Case_Stmt],
            End_Select_Stmt,
            reader,
            match_names=True,  # C803
            strict_match_names=True,  # C803
            match_name_classes=(Case_Stmt),
        )

    def tofortran(self, tab="", isfix=None):
        """
        Converts this node (and all children) into Fortran.

        :param str tab: white space to prefix to output.
        :param bool isfix: whether or not to generate fixed-format output.

        :returns: Fortran code.
        :rtype: str

        """
        tmp = []
        start = self.content[0]
        end = self.content[-1]
        tmp.append(start.tofortran(tab=tab, isfix=isfix))
        for item in self.content[1:-1]:
            if isinstance(item, Case_Stmt):
                tmp.append(item.tofortran(tab=tab, isfix=isfix))
            else:
                tmp.append(item.tofortran(tab=tab + "  ", isfix=isfix))
        tmp.append(end.tofortran(tab=tab, isfix=isfix))
        return "\n".join(tmp)


class Select_Case_Stmt(StmtBase, CALLBase):  # R809
    """
    <select-case-stmt> = [ <case-construct-name> : ]
        SELECT CASE ( <case-expr> )
    """

    subclass_names = []
    use_names = ["Case_Construct_Name", "Case_Expr"]

    @staticmethod
    def match(string):
        if string[:6].upper() != "SELECT":
            return
        line = string[6:].lstrip()
        if line[:4].upper() != "CASE":
            return
        line = line[4:].lstrip()
        if not line or line[0] + line[-1] != "()":
            return
        line = line[1:-1].strip()
        return (Case_Expr(line),)

    def tostr(self):
        return "SELECT CASE (%s)" % (self.items[0])

    def get_start_name(self):
        return self.item.name


class Case_Stmt(StmtBase):  # R810
    """
    <case-stmt> = CASE <case-selector> [ <case-construct-name> ]
    """

    subclass_names = []
    use_names = ["Case_Selector", "Case_Construct_Name"]

    @staticmethod
    def match(string):
        if string[:4].upper() != "CASE":
            return
        line, repmap = string_replace_map(string[4:].lstrip())
        if line.startswith("("):
            i = line.find(")")
            if i == -1:
                return
            n = line[i + 1 :].lstrip() or None
            if n:
                n = Case_Construct_Name(repmap(n))
            return Case_Selector(repmap(line[: i + 1].rstrip())), n
        if line[:7].upper() == "DEFAULT":
            n = repmap(line[7:].lstrip()) or None
            if n:
                n = Case_Construct_Name(repmap(n))
            return Case_Selector(line[:7]), n

    def tostr(self):
        if self.items[1] is None:
            return "CASE %s" % (self.items[0])
        return "CASE %s %s" % (self.items)

    def get_end_name(self):
        """
        :return: the name at the END of this block, if it exists
        :rtype: str or NoneType
        """
        name = self.items[1]
        if name is not None:
            return name.string
        return None


class End_Select_Stmt(EndStmtBase):  # R811
    """
    <end-select-stmt> = END SELECT [ <case-construct-name> ]
    """

    subclass_names = []
    use_names = ["Case_Construct_Name"]

    @staticmethod
    def match(string):
        return EndStmtBase.match(
            "SELECT", Case_Construct_Name, string, require_stmt_type=True
        )


class Case_Expr(Base):  # R812
    """
    <case-expr> = <scalar-int-expr>
                  | <scalar-char-expr>
                  | <scalar-logical-expr>
    """

    subclass_names = []
    subclass_names = ["Scalar_Int_Expr", "Scalar_Char_Expr", "Scalar_Logical_Expr"]


class Case_Selector(Base):  # R813
    """
    <case-selector> = ( <case-value-range-list> )
                      | DEFAULT
    """

    subclass_names = []
    use_names = ["Case_Value_Range_List"]

    @staticmethod
    def match(string):
        if len(string) == 7 and string.upper() == "DEFAULT":
            return (None,)
        if not (string.startswith("(") and string.endswith(")")):
            return
        return (Case_Value_Range_List(string[1:-1].strip()),)

    def tostr(self):
        if self.items[0] is None:
            return "DEFAULT"
        return "(%s)" % (self.items[0])


class Case_Value_Range(SeparatorBase):  # R814
    """
    <case-value-range> = <case-value>
                         | <case-value> :
                         | : <case-value>
                         | <case-value> : <case-value>
    """

    subclass_names = ["Case_Value"]

    @staticmethod
    def match(string):
        return SeparatorBase.match(Case_Value, Case_Value, string)


class Case_Value(Base):  # R815
    """
    <case-value> = <scalar-int-initialization-expr>
                   | <scalar-char-initialization-expr>
                   | <scalar-logical-initialization-expr>
    """

    subclass_names = [
        "Scalar_Int_Initialization_Expr",
        "Scalar_Char_Initialization_Expr",
        "Scalar_Logical_Initialization_Expr",
    ]


class Associate_Construct(BlockBase):  # R816
    """
    <associate-construct> = <associate-stmt>
                                <block> == [ <execution-part-construct> ]...
                                <end-associate-stmt>
    """

    subclass_names = []
    use_names = ["Associate_Stmt", "Execution_Part_Construct", "End_Associate_Stmt"]

    @staticmethod
    def match(reader):
        return BlockBase.match(
            Associate_Stmt,
            [Execution_Part_Construct],
            End_Associate_Stmt,
            reader,
            match_names=True,  # C810
            strict_match_names=True,  # C810
        )


class Associate_Stmt(StmtBase, CALLBase):  # R817
    """
    <associate-stmt> = [ <associate-construct-name> : ]
        ASSOCIATE ( <association-list> )
    """

    subclass_names = []
    use_names = ["Associate_Construct_Name", "Association_List"]

    @staticmethod
    def match(string):
        return CALLBase.match("ASSOCIATE", Association_List, string)

    def get_start_name(self):
        return self.item.name


class Association(BinaryOpBase):  # R818
    """
    <association> = <associate-name> => <selector>
    """

    subclass_names = []
    use_names = ["Associate_Name", "Selector"]

    @staticmethod
    def match(string):
        return BinaryOpBase.match(Associate_Name, "=>", Selector, string)


class Selector(Base):  # R819
    """
    <selector> = <expr>
                 | <variable>
    """

    subclass_names = ["Expr", "Variable"]


class End_Associate_Stmt(EndStmtBase):  # R820
    """
    <end-associate-stmt> = END ASSOCIATE [ <associate-construct-name> ]
    """

    subclass_names = []
    use_names = ["Associate_Construct_Name"]

    @staticmethod
    def match(string):
        return EndStmtBase.match(
            "ASSOCIATE", Associate_Construct_Name, string, require_stmt_type=True
        )


class Select_Type_Construct(BlockBase):  # R821
    """
    <select-type-construct> = <select-type-stmt>
                                  [ <type-guard-stmt>
                                    <block> == [<execution-part-construct>]..
                                  ]...
                                  <end-select-type-stmt>
    """

    subclass_names = []
    use_names = [
        "Select_Type_Stmt",
        "Type_Guard_Stmt",
        "Execution_Part_Construct",
        "End_Select_Type_Stmt",
    ]

    @staticmethod
    def match(reader):
        return BlockBase.match(
            Select_Type_Stmt,
            [Type_Guard_Stmt, Execution_Part_Construct, Type_Guard_Stmt],
            End_Select_Type_Stmt,
            reader,
            match_names=True,  # C819
            strict_match_names=True,  # C819
            match_name_classes=(Type_Guard_Stmt),
        )


class Select_Type_Stmt(StmtBase):  # R822
    """
    <select-type-stmt> = [ <select-construct-name> : ] SELECT TYPE
        ( [ <associate-name> => ] <selector> )
    """

    subclass_names = []
    use_names = ["Select_Construct_Name", "Associate_Name", "Selector"]

    @staticmethod
    def match(string):
        if string[:6].upper() != "SELECT":
            return
        line = string[6:].lstrip()
        if line[:4].upper() != "TYPE":
            return
        line = line[4:].lstrip()
        if not line or line[0] + line[-1] != "()":
            return
        line = line[1:-1].strip()
        i = line.find("=>")
        if i != -1:
            return Associate_Name(line[:i].rstrip()), Selector(line[i + 2 :].lstrip())
        return None, Selector(line)

    def tostr(self):
        if self.items[0] is None:
            return "SELECT TYPE(%s)" % (self.items[1])
        return "SELECT TYPE(%s=>%s)" % (self.items)

    def get_start_name(self):
        return self.item.name


class Type_Guard_Stmt(StmtBase):  # R823
    """
    ::
        <type-guard-stmt> = TYPE IS ( <type-spec> ) [ <select-construct-name> ]
                            | CLASS IS ( <type-spec> ) [ <select-construct-name> ]
                            | CLASS DEFAULT [ <select-construct-name> ]

    Attributes
    ----------
    items : ({'TYPE IS', 'CLASS IS', 'CLASS DEFAULT'}, Type_Spec,
            Select_Construct_Name)
    """

    subclass_names = []
    use_names = ["Type_Spec", "Select_Construct_Name"]

    @staticmethod
    def match(string):
        if string[:4].upper() == "TYPE":
            line = string[4:].lstrip()
            if not line[:2].upper() == "IS":
                return
            line = line[2:].lstrip()
            kind = "TYPE IS"
        elif string[:5].upper() == "CLASS":
            line = string[5:].lstrip()
            if line[:2].upper() == "IS":
                line = line[2:].lstrip()
                kind = "CLASS IS"
            elif line[:7].upper() == "DEFAULT":
                line = line[7:].lstrip()
                if line:
                    if isalnum(line[0]):
                        return
                    return "CLASS DEFAULT", None, Select_Construct_Name(line)
                return "CLASS DEFAULT", None, None
            else:
                return
        else:
            return
        if not line.startswith("("):
            return
        i = line.rfind(")")
        if i == -1:
            return
        tmp = line[1:i].strip()
        if not tmp:
            return
        line = line[i + 1 :].lstrip()
        if line:
            return kind, Type_Spec(tmp), Select_Construct_Name(line)
        return kind, Type_Spec(tmp), None

    def tostr(self):
        s = str(self.items[0])
        if self.items[1] is not None:
            s += " (%s)" % (self.items[1])
        if self.items[2] is not None:
            s += " %s" % (self.items[2])
        return s

    def get_end_name(self):
        """
        :return: the name at the END of this block, if it exists
        :rtype: str or NoneType
        """
        name = self.items[-1]
        if name is not None:
            return name.string
        return None


class End_Select_Type_Stmt(EndStmtBase):  # R824
    """
    <end-select-type-stmt> = END SELECT [ <select-construct-name> ]
    """

    subclass_names = []
    use_names = ["Select_Construct_Name"]

    @staticmethod
    def match(string):
        return EndStmtBase.match(
            "SELECT", Select_Construct_Name, string, require_stmt_type=True
        )


class Do_Construct(Base):  # pylint: disable=invalid-name
    """
    R825

    <do-construct> = <block-do-construct>
                     | <nonblock-do-construct>
    """

    subclass_names = ["Block_Do_Construct", "Nonblock_Do_Construct"]


class Block_Do_Construct(Base):  # pylint: disable=invalid-name
    """
    R826

    <block-do-construct> = <block-label-do-construct>
                           | <block-nonlabel-do-construct>
    """

    subclass_names = ["Block_Label_Do_Construct", "Block_Nonlabel_Do_Construct"]


class Block_Label_Do_Construct(BlockBase):  # pylint: disable=invalid-name
    """
    R826_1

    <block-label-do-construct> = <label-do-stmt>
                                   [ <execution-part-construct> ]...
                                   <end-do>
    """

    subclass_names = []
    use_names = ["Label_Do_Stmt", "Execution_Part_Construct", "End_Do"]

    @staticmethod
    def match(reader):
        """
        :param reader: instance of `FortranReaderBase` class
        :type reader: :py:class:`FortranReaderBase`
        :return: code block matching the labeled "DO" construct
        :rtype: string
        """
        return BlockBase.match(
            Label_Do_Stmt,
            [Execution_Part_Construct],
            End_Do,
            reader,
            match_labels=True,
            enable_do_label_construct_hook=True,
        )

    def tofortran(self, tab="", isfix=None):
        """
        :param str tab: tab character or empty string.
        :param bool isfix: whether the reader is in fixed format.

        :return: parsed representation of the labeled "DO" construct.
        :rtype: str
        """
        lblock = []
        start = self.content[0]
        end = self.content[-1]
        extra_tab = "  "
        lblock.append(start.tofortran(tab=tab, isfix=isfix))
        for item in self.content[1:-1]:
            lblock.append(item.tofortran(tab=tab + extra_tab, isfix=isfix))
        if len(self.content) > 1:
            lblock.append(end.tofortran(tab=tab, isfix=isfix))
        return "\n".join(lblock)


class Block_Nonlabel_Do_Construct(BlockBase):  # pylint: disable=invalid-name
    """
     R826_2

    <block-nonlabel-do-construct> = <nonlabel-do-stmt>
                                     [ <execution-part-construct> ]...
                                     <end-do-stmt>
    """

    subclass_names = []
    use_names = ["Nonlabel_Do_Stmt", "Execution_Part_Construct", "End_Do_Stmt"]

    @staticmethod
    def match(reader):
        """
        :param reader: instance of `FortranReaderBase` class
        :type reader: :py:class:`FortranReaderBase`
        :return: code block matching the nonlabeled "DO" construct
        :rtype: string
        """
        return BlockBase.match(
            Nonlabel_Do_Stmt,
            [Execution_Part_Construct],
            End_Do_Stmt,
            reader,
            match_names=True,  # C821
            strict_match_names=True,  # C821
        )


class Do_Stmt(Base):  # pylint: disable=invalid-name
    """
    R827

    <do-stmt> = <label-do-stmt>
                | <nonlabel-do-stmt>
    """

    subclass_names = ["Label_Do_Stmt", "Nonlabel_Do_Stmt"]


class Label_Do_Stmt(StmtBase):  # pylint: disable=invalid-name
    """
    R828

    <label-do-stmt> = [ <do-construct-name> : ] DO <label> [ <loop-control> ]
    """

    subclass_names = []
    use_names = ["Do_Construct_Name", "Label", "Loop_Control"]

    @staticmethod
    def match(string):
        """
        :param string: (source of) Fortran string to parse
        :type string: str or :py:class:`FortranReaderBase`
        :return: 3-tuple containing strings and instances of the classes
                 determining labeled "DO" statement (optional statement name,
                 label and loop control expression if present)
        :rtype: 3-tuple of objects
        """
        # do-construct-name is determined by reader
        if string[:2].upper() != "DO":
            return
        line = string[2:].lstrip()
        mpat = pattern.label.match(line)
        if mpat is None:
            return
        label = mpat.group()
        line = line[mpat.end() :].lstrip()
        if line:
            return None, Label(label), Loop_Control(line)
        return None, Label(label), None

    def tostr(self):
        """
        :return: string containing Fortran code for the parsed
                 labeled "DO" statement
        :rtype: string
        """
        # pylint: disable=unbalanced-tuple-unpacking
        name, label, loop_control = self.items
        if name is None:
            dostmt = "DO %s" % (label)
        else:
            dostmt = "%s: DO %s" % (label)
        if loop_control is not None:
            dostmt += " %s" % (loop_control)
        return dostmt

    def get_start_name(self):
        """
        :return: optional labeled "DO" statement name
        :rtype: string
        """
        return self.item.name

    def get_start_label(self):
        """
        :return: label of "DO" statement
        :rtype: string
        """
        return int(self.items[1])

    do_construct_name = property(lambda self: self.items[0])
    label = property(lambda self: self.items[1])
    loop_control = property(lambda self: self.items[2])


class Nonlabel_Do_Stmt(StmtBase, WORDClsBase):  # pylint: disable=invalid-name
    """
    R829

    <nonlabel-do-stmt> = [ <do-construct-name> : ] DO [ <loop-control> ]
    """

    subclass_names = []
    use_names = ["Do_Construct_Name", "Loop_Control"]

    @staticmethod
    def match(string):
        """
        :param str string: Fortran code to check for a match
        :return: code line matching the nonlabeled "DO" statement
        :rtype: string
        """
        return WORDClsBase.match("DO", Loop_Control, string)

    def get_start_name(self):
        """
        :return: optional labeled "DO" statement name
        :rtype: string
        """
        return self.item.name


class Loop_Control(Base):  # pylint: disable=invalid-name
    """
    R830

    <loop-control> = [ , ] <do-variable> = scalar-int-expr,
                                           scalar-int-expr
                                           [ , <scalar-int-expr> ]
                     | [ , ] WHILE ( <scalar-logical-expr> )
    """

    subclass_names = []
    use_names = ["Do_Variable", "Scalar_Int_Expr", "Scalar_Logical_Expr"]

    @staticmethod
    def match(string):
        """
        :param str string: Fortran code to check for a match
        :return: 3-tuple containing strings and instances of the classes
                 determining loop control (optional comma delimiter,
                 optional scalar logical expression describing "WHILE"
                 condition or optional counter expression containing loop
                 counter and scalar integer expression)
        :rtype: 3-tuple of objects or nothing for an "infinite loop"
        """
        # pylint: disable=unbalanced-tuple-unpacking
        optional_delim = None
        # Match optional delimiter
        if string.startswith(","):
            line, repmap = string_replace_map(string[1:].lstrip())
            optional_delim = ", "
        else:
            line, repmap = string_replace_map(string)
        # Match "WHILE" scalar logical expression
        if line[:5].upper() == "WHILE" and line[5:].lstrip().startswith("("):
            lbrak = line[5:].lstrip()
            i = lbrak.find(")")
            if i != -1 and i == len(lbrak) - 1:
                scalar_logical_expr = Scalar_Logical_Expr(repmap(lbrak[1:i].strip()))
                return scalar_logical_expr, None, optional_delim
        # Match counter expression
        # More than one '=' in counter expression
        if line.count("=") != 1:
            return
        var, rhs = line.split("=")
        rhs = [s.strip() for s in rhs.lstrip().split(",")]
        # Incorrect number of elements in counter expression
        if not 2 <= len(rhs) <= 3:
            return
        counter_expr = (
            Variable(repmap(var.rstrip())),
            list(map(Scalar_Int_Expr, list(map(repmap, rhs)))),
        )
        return None, counter_expr, optional_delim

    def tostr(self):
        """
        :return: parsed representation of loop control construct
        :rtype: string
        """
        # pylint: disable=unbalanced-tuple-unpacking
        scalar_logical_expr, counter_expr, optional_delim = self.items
        # Return loop control construct containing "WHILE" condition and
        # its <scalar-logical-expr>
        if scalar_logical_expr is not None:
            loopctrl = "WHILE (%s)" % scalar_logical_expr
        # Return loop control construct containing counter expression:
        # <do-variable> as LHS and <scalar-int-expr> list as RHS
        elif counter_expr[0] is not None and counter_expr[1] is not None:
            loopctrl = "%s = %s" % (
                counter_expr[0],
                ", ".join(map(str, counter_expr[1])),
            )
        # Add optional delimiter to loop control construct if present
        if optional_delim is not None:
            loopctrl = optional_delim + loopctrl
        return loopctrl


class Do_Variable(Base):  # pylint: disable=invalid-name
    """
    R831

    <do-variable> = <scalar-int-variable>
    """

    subclass_names = ["Scalar_Int_Variable"]


class Do_Block(BlockBase):  # pylint: disable=invalid-name
    """
    R832

    <do-block> = [ <execution-part-construct> ]...
    """

    subclass_names = ["Block"]
    subclass_names = []
    use_names = ["Execution_Part_Construct"]

    @staticmethod
    def match(string):
        """
        :param str string: Fortran code to check for a match
        :return: code block matching the execution part construct within
                 the "DO" block
        :rtype: string
        """
        return BlockBase.match(None, [Execution_Part_Construct], None, string)


class End_Do(Base):  # pylint: disable=invalid-name
    """
    R833

    <end-do> = <end-do-stmt>
               | <continue-stmt>
    """

    subclass_names = ["End_Do_Stmt", "Continue_Stmt"]


class End_Do_Stmt(EndStmtBase):  # pylint: disable=invalid-name
    """
    R834

    <end-do-stmt> = END DO [ <do-construct-name> ]
    """

    subclass_names = []
    use_names = ["Do_Construct_Name"]

    @staticmethod
    def match(string):
        """
        :param str string: Fortran code to check for a match
        :return: code line matching the "END DO" statement
        :rtype: string
        """
        return EndStmtBase.match(
            "DO", Do_Construct_Name, string, require_stmt_type=True
        )


class Nonblock_Do_Construct(Base):  # pylint: disable=invalid-name
    """
    R835

    <nonblock-do-stmt> = <action-term-do-construct>
                         | <outer-shared-do-construct>
    """

    subclass_names = ["Action_Term_Do_Construct", "Outer_Shared_Do_Construct"]


class Action_Term_Do_Construct(BlockBase):  # R836
    """
    ::
        <action-term-do-construct> = <label-do-stmt>
                                         <do-body>
                                         <do-term-action-stmt>

    ::
        <action-term-do-construct> = <label-do-stmt>
                                     [ <execution-part-construct> ]...
                                     <do-term-action-stmt>
    """

    subclass_names = []
    use_names = ["Label_Do_Stmt", "Execution_Part_Construct", "Do_Term_Action_Stmt"]

    @staticmethod
    def match(reader):
        return BlockBase.match(
            Label_Do_Stmt,
            [Execution_Part_Construct],
            Do_Term_Action_Stmt,
            reader,
            match_labels=True,
            enable_do_label_construct_hook=True,
        )

    def tofortran(self, tab="", isfix=None):
        """
        Converts this node (and all children) into Fortran.

        :param str tab: white space to prefix to output.
        :param bool isfix: whether or not to generate fixed-format output.

        :returns: Fortran code.
        :rtype: str

        """
        line = []
        start = self.content[0]
        end = self.content[-1]
        extra_tab = "  "
        line.append(start.tofortran(tab=tab, isfix=isfix))
        for item in self.content[1:-1]:
            line.append(item.tofortran(tab=tab + extra_tab, isfix=isfix))
            if isinstance(item, Label_Do_Stmt):
                extra_tab += "  "
        if len(self.content) > 1:
            line.append(end.tofortran(tab=tab, isfix=isfix))
        return "\n".join(line)


class Do_Body(BlockBase):  # R837
    """
    <do-body> = [ <execution-part-construct> ]...
    """

    subclass_names = []
    use_names = ["Execution_Part_Construct"]

    def match(string):
        return BlockBase.match(None, [Execution_Part_Construct], None, string)

    match = staticmethod(match)


class Do_Term_Action_Stmt(StmtBase):  # R838
    """
    ::
        <do-term-action-stmt> = <action-stmt>

    Notes
    -----
    C824: <do-term-action-stmt> shall not be <continue-stmt>, <goto-stmt>,
          <return-stmt>, <stop-stmt>, <exit-stmt>, <cycle-stmt>,
          <end-function-stmt>, <end-subroutine-stmt>, <end-program-stmt>,
          <arithmetic-if-stmt>
    """

    subclass_names = ["Action_Stmt_C824"]


class Outer_Shared_Do_Construct(BlockBase):  # R839
    """
    <outer-shared-do-construct> = <label-do-stmt>
                                      <do-body>
                                      <shared-term-do-construct>
    """

    subclass_names = []
    use_names = ["Label_Do_Stmt", "Do_Body", "Shared_Term_Do_Construct"]

    def match(reader):
        content = []
        for cls in [Label_Do_Stmt, Do_Body, Shared_Term_Do_Construct]:
            obj = cls(reader)
            if obj is None:  # todo: restore reader
                return
            content.append(obj)
        return (content,)

    match = staticmethod(match)


class Shared_Term_Do_Construct(Base):  # R840
    """
    <shared-term-do-construct> = <outer-shared-do-construct>
                                 | <inner-shared-do-construct>
    """

    subclass_names = ["Outer_Shared_Do_Construct", "Inner_Shared_Do_Construct"]


class Inner_Shared_Do_Construct(BlockBase):  # R841
    """
    <inner-shared-do-construct> = <label-do-stmt>
                                      <do-body>
                                      <do-term-shared-stmt>
    """

    subclass_names = []
    use_names = ["Label_Do_Stmt", "Do_Body", "Do_Term_Shared_Stmt"]

    def match(reader):
        content = []
        for cls in [Label_Do_Stmt, Do_Body, Do_Term_Shared_Stmt]:
            obj = cls(reader)
            if obj is None:  # todo: restore reader
                return
            content.append(obj)
        return (content,)

    match = staticmethod(match)


class Do_Term_Shared_Stmt(StmtBase):  # R842
    """
    <do-term-shared-stmt> = <action-stmt>
    C826: see C824 above.
    """

    subclass_names = ["Action_Stmt"]


class Cycle_Stmt(StmtBase, WORDClsBase):  # R843
    """
    <cycle-stmt> = CYCLE [ <do-construct-name> ]
    """

    subclass_names = []
    use_names = ["Do_Construct_Name"]

    def match(string):
        return WORDClsBase.match("CYCLE", Do_Construct_Name, string)

    match = staticmethod(match)


class Exit_Stmt(StmtBase, WORDClsBase):  # R844
    """
    <exit-stmt> = EXIT [ <do-construct-name> ]
    """

    subclass_names = []
    use_names = ["Do_Construct_Name"]

    def match(string):
        return WORDClsBase.match("EXIT", Do_Construct_Name, string)

    match = staticmethod(match)


class Goto_Stmt(StmtBase):  # R845
    """
    <goto-stmt> = GO TO <label>
    """

    subclass_names = []
    use_names = ["Label"]

    def match(string):
        if string[:2].upper() != "GO":
            return
        line = string[2:].lstrip()
        if line[:2].upper() != "TO":
            return
        return (Label(line[2:].lstrip()),)

    match = staticmethod(match)

    def tostr(self):
        return "GO TO %s" % (self.items[0])


class Computed_Goto_Stmt(StmtBase):  # R846
    """
    <computed-goto-stmt> = GO TO ( <label-list> ) [ , ] <scalar-int-expr>
    """

    subclass_names = []
    use_names = ["Label_List", "Scalar_Int_Expr"]

    def match(string):
        if string[:2].upper() != "GO":
            return
        line = string[2:].lstrip()
        if line[:2].upper() != "TO":
            return
        line = line[2:].lstrip()
        if not line.startswith("("):
            return
        i = line.find(")")
        if i == -1:
            return
        lst = line[1:i].strip()
        if not lst:
            return
        line = line[i + 1 :].lstrip()
        if line.startswith(","):
            line = line[1:].lstrip()
        if not line:
            return
        return Label_List(lst), Scalar_Int_Expr(line)

    match = staticmethod(match)

    def tostr(self):
        return "GO TO (%s), %s" % self.items


class Arithmetic_If_Stmt(StmtBase):  # R847
    """
    <arithmetic-if-stmt> = IF ( <scalar-numeric-expr> ) <label> ,
        <label> , <label>
    """

    subclass_names = []
    use_names = ["Scalar_Numeric_Expr", "Label"]

    def match(string):
        if string[:2].upper() != "IF":
            return
        line = string[2:].lstrip()
        if not line.startswith("("):
            return
        i = line.rfind(")")
        if i == -1:
            return
        labels = line[i + 1 :].lstrip().split(",")
        if len(labels) != 3:
            return
        labels = [Label(l.strip()) for l in labels]
        return (Scalar_Numeric_Expr(line[1:i].strip()),) + tuple(labels)

    match = staticmethod(match)

    def tostr(self):
        return "IF (%s) %s, %s, %s" % self.items


class Continue_Stmt(StmtBase, STRINGBase):  # R848
    """
    <continue-stmt> = CONTINUE
    """

    subclass_names = []

    def match(string):
        return STRINGBase.match("CONTINUE", string)

    match = staticmethod(match)

    def get_end_label(self):
        return self.item.label


class Stop_Stmt(StmtBase, WORDClsBase):  # R849
    """
    <stop-stmt> = STOP [ <stop-code> ]
    """

    subclass_names = []
    use_names = ["Stop_Code"]

    def match(string):
        return WORDClsBase.match("STOP", Stop_Code, string)

    match = staticmethod(match)


class Stop_Code(StringBase):  # R850
    """
    <stop-code> = <scalar-char-constant>
                  | <digit> [ <digit> [ <digit> [ <digit> [ <digit> ] ] ] ]
    """

    subclass_names = ["Scalar_Char_Constant"]

    def match(string):
        return StringBase.match(pattern.abs_label, string)

    match = staticmethod(match)


#
# SECTION  9
#


class Io_Unit(StringBase):  # R901
    """
    <io-unit> = <file-unit-number>
                | *
                | <internal-file-variable>
    """

    subclass_names = ["File_Unit_Number", "Internal_File_Variable"]

    @staticmethod
    def match(string):
        return StringBase.match("*", string)


class File_Unit_Number(Base):  # R902
    """
    <file-unit-number> = <scalar-int-expr>
    """

    subclass_names = ["Scalar_Int_Expr"]


class Internal_File_Variable(Base):  # R903
    """
    <internal-file-variable> = <char-variable>
    C901: <char-variable> shall not be an array section with a
        vector subscript.
    """

    subclass_names = ["Char_Variable"]


class Open_Stmt(StmtBase, CALLBase):  # R904
    """
    <open-stmt> = OPEN ( <connect-spec-list> )
    """

    subclass_names = []
    use_names = ["Connect_Spec_List"]

    @staticmethod
    def match(string):
        # The Connect_Spec_List class is generated automatically
        # by code at the end of this module
        return CALLBase.match("OPEN", Connect_Spec_List, string, require_rhs=True)


class Connect_Spec(KeywordValueBase):
    """
    R905
    <connect-spec> = [ UNIT = ] <file-unit-number>
                     | ACCESS = <scalar-default-char-expr>
                     | ACTION = <scalar-default-char-expr>
                     | ASYNCHRONOUS = <scalar-default-char-expr>
                     | BLANK = <scalar-default-char-expr>
                     | DECIMAL = <scalar-default-char-expr>
                     | DELIM = <scalar-default-char-expr>
                     | ENCODING = <scalar-default-char-expr>
                     | ERR = <label>
                     | FILE = <file-name-expr>
                     | FORM = <scalar-default-char-expr>
                     | IOMSG = <iomsg-variable>
                     | IOSTAT = <scalar-int-variable>
                     | PAD = <scalar-default-char-expr>
                     | POSITION = <scalar-default-char-expr>
                     | RECL = <scalar-int-expr>
                     | ROUND = <scalar-default-char-expr>
                     | SIGN = <scalar-default-char-expr>
                     | STATUS = <scalar-default-char-expr>
    """

    subclass_names = []
    use_names = [
        "File_Unit_Number",
        "Scalar_Default_Char_Expr",
        "Label",
        "File_Name_Expr",
        "Iomsg_Variable",
        "Scalar_Int_Expr",
        "Scalar_Int_Variable",
    ]

    @staticmethod
    def match(string):
        """
        :param str string: Fortran code to check for a match
        :return: 2-tuple containing the keyword and value or None if the
                 supplied string is not a match
        :rtype: 2-tuple containing keyword (e.g. "UNIT") and associated value
        """
        if "=" not in string:
            # The only argument which need not be named is the unit number
            return "UNIT", File_Unit_Number(string)
        # We have a keyword-value pair. Check whether it is valid...
        for (keyword, value) in [
            (
                [
                    "ACCESS",
                    "ACTION",
                    "ASYNCHRONOUS",
                    "BLANK",
                    "DECIMAL",
                    "DELIM",
                    "ENCODING",
                    "FORM",
                    "PAD",
                    "POSITION",
                    "ROUND",
                    "SIGN",
                    "STATUS",
                ],
                Scalar_Default_Char_Expr,
            ),
            ("ERR", Label),
            ("FILE", File_Name_Expr),
            ("IOSTAT", Scalar_Int_Variable),
            ("IOMSG", Iomsg_Variable),
            ("RECL", Scalar_Int_Expr),
            ("UNIT", File_Unit_Number),
        ]:
            try:
                obj = KeywordValueBase.match(keyword, value, string, upper_lhs=True)
            except NoMatchError:
                obj = None
            if obj is not None:
                return obj
        return None


class File_Name_Expr(Base):  # R906
    """
    <file-name-expr> = <scalar-default-char-expr>
    """

    subclass_names = ["Scalar_Default_Char_Expr"]


class Iomsg_Variable(Base):  # R907
    """
    <iomsg-variable> = <scalar-default-char-variable>
    """

    subclass_names = ["Scalar_Default_Char_Variable"]


class Close_Stmt(StmtBase, CALLBase):  # R908
    """
    <close-stmt> = CLOSE ( <close-spec-list> )
    """

    subclass_names = []
    use_names = ["Close_Spec_List"]

    def match(string):
        return CALLBase.match("CLOSE", Close_Spec_List, string, require_rhs=True)

    match = staticmethod(match)


class Close_Spec(KeywordValueBase):  # R909
    """
    <close-spec> = [ UNIT = ] <file-unit-number>
                   | IOSTAT = <scalar-int-variable>
                   | IOMSG = <iomsg-variable>
                   | ERR = <label>
                   | STATUS = <scalar-default-char-expr>
    """

    subclass_names = []
    use_names = [
        "File_Unit_Number",
        "Scalar_Default_Char_Expr",
        "Label",
        "Iomsg_Variable",
        "Scalar_Int_Variable",
    ]

    def match(string):
        for (k, v) in [
            ("ERR", Label),
            ("IOSTAT", Scalar_Int_Variable),
            ("IOMSG", Iomsg_Variable),
            ("STATUS", Scalar_Default_Char_Expr),
            ("UNIT", File_Unit_Number),
        ]:
            try:
                obj = KeywordValueBase.match(k, v, string, upper_lhs=True)
            except NoMatchError:
                obj = None
            if obj is not None:
                return obj
        return "UNIT", File_Unit_Number(string)

    match = staticmethod(match)


class Read_Stmt(StmtBase):  # R910
    """
    :F03R:`910`::
        <read-stmt> = READ ( <io-control-spec-list> ) [ <input-item-list> ]
                        | READ <format> [ , <input-item-list> ]

    Attributes
    ----------
    items : (Io_Control_Spec_List, Format, Input_Item_List)
    """

    subclass_names = []
    use_names = ["Io_Control_Spec_List", "Input_Item_List", "Format"]

    @staticmethod
    def match(string):
        if string[:4].upper() != "READ":
            return
        line = string[4:].lstrip()
        if line.startswith("("):
            line, repmap = string_replace_map(line)
            idx = line.find(")")
            if idx == -1:
                return
            trimline = line[1:idx].strip()
            if not trimline:
                return
            if idx == len(line) - 1:
                return Io_Control_Spec_List(repmap(trimline)), None, None
            return (
                Io_Control_Spec_List(repmap(trimline)),
                None,
                Input_Item_List(repmap(line[idx + 1 :].lstrip())),
            )
        if not line:
            return
        char = line[0].upper()
        # No parentheses therefore first argument must be a format
        # specifier (either a string or a line/label number
        if "A" <= char <= "Z" or char == "_":
            return
        line, repmap = string_replace_map(line.lstrip())
        # There must be a comma betwee the format specifier and the following
        # list of values/variables
        idx = line.find(",")
        if idx == -1:
            return None
        trimline = repmap(line[idx + 1 :].lstrip())
        if not trimline:
            return
        return (None, Format(repmap(line[:idx].rstrip())), Output_Item_List(trimline))

    def tostr(self):
        if self.items[0] is not None:
            assert self.items[1] is None, repr(self.items)
            if self.items[2] is None:
                return "READ(%s)" % (self.items[0])
            return "READ(%s) %s" % (self.items[0], self.items[2])
        assert self.items[1] is not None, repr(self.items)
        if self.items[2] is None:
            return "READ %s" % (self.items[1])
        return "READ %s, %s" % (self.items[1], self.items[2])


class Write_Stmt(StmtBase):  # pylint: disable=invalid-name
    """
    :F03R:`911`::

    Fortran 2003 rule R911
    that specifies syntax of a "WRITE" statement.

    <write-stmt> = WRITE ( <io-control-spec-list> ) [ <output-item-list> ]
    """

    subclass_names = []
    use_names = ["Io_Control_Spec_List", "Output_Item_List"]

    @staticmethod
    def match(string):
        """
        :param str string: Fortran code to check for a match
        :return: 2-tuple containing strings and instances of the classes
                 describing "WRITE" statement (mandatory IO control
                 specification list and optional output item list.
        :rtype: 2-tuple of objects (1 mandatory and 1 optional)
        """
        if string[:5].upper() != "WRITE":
            return
        line = string[5:].lstrip()
        # Look for mandatory IO control specification list and
        # return without a match if it is not found
        if not line.startswith("("):
            return
        line, repmap = string_replace_map(line)
        i = line.find(")")
        if i == -1:
            return
        tmp = line[1:i].strip()
        if not tmp:
            return
        tmp = repmap(tmp)
        if i == len(line) - 1:
            return Io_Control_Spec_List(tmp), None
        # Return optional output item list as well
        return (
            Io_Control_Spec_List(tmp),
            Output_Item_List(repmap(line[i + 1 :].lstrip())),
        )

    def tostr(self):
        """
        :return: parsed representation of a "WRITE" statement
        :rtype: str
        """
        if self.items[1] is None:
            return "WRITE(%s)" % (self.items[0])
        return "WRITE(%s) %s" % tuple(self.items)


class Print_Stmt(StmtBase):  # R912
    """
    :F03R:`912`::
        <print-stmt> = PRINT <format> [ , <output-item-list> ]

    Parameters
    ----------
    items : (Format, Output_Item_List)
    """

    subclass_names = []
    use_names = ["Format", "Output_Item_List"]

    def match(string):
        if string[:5].upper() != "PRINT":
            return
        line = string[5:]
        if not line:
            return
        c = line[0].upper()
        if "A" <= c <= "Z" or c == "_" or "0" <= c <= "9":
            return
        line, repmap = string_replace_map(line.lstrip())
        i = line.find(",")
        if i == -1:
            return Format(repmap(line)), None
        tmp = repmap(line[i + 1 :].lstrip())
        if not tmp:
            return
        return Format(repmap(line[:i].rstrip())), Output_Item_List(tmp)

    match = staticmethod(match)

    def tostr(self):
        if self.items[1] is None:
            return "PRINT %s" % (self.items[0])
        return "PRINT %s, %s" % tuple(self.items)


class Io_Control_Spec_List(SequenceBase):
    """
    Rule 913 - Control information list.

    io-control-spec-list is a list of io-control-spec items.

    Subject to the following constraints:

    C909 No specifier shall appear more than once in a given
         io-control-spec-list.
    C910 An io-unit shall be specified; if the optional characters UNIT= are
         omitted, the io-unit shall be the first item in the
         io-control-spec-list.
    C911 A DELIM= or SIGN= specifier shall not appear in a read-stmt.
    C912 A BLANK=, PAD=, END=, EOR=, or SIZE=specifier shall not appear in a
         write-stmt.
    C913 The label in the ERR=, EOR=, or END= specifier shall be the statement
         label of a branch target statement that appears in the same scoping
         unit as the data transfer statement.
    C914 A namelist-group-name shall be the name of a namelist group.
    C915 A namelist-group-name shall not appear if an input-item-list or an
         output-item-list appears in the data transfer statement.
    C916 An io-control-spec-list shall not contain both a format and a
         namelist-group-name.
    C917 If format appears without a preceding FMT=, it shall be the second
         item in the iocontrol-spec-list and the first item shall be io-unit.
    C918 If namelist-group-name appears without a preceding NML=, it shall be
         the second item in the io-control-spec-list and the first item shall
         be io-unit.
    C919 If io-unit is not a file-unit-number, the io-control-spec-list shall
         not contain a REC= specifier or a POS= specifier.
    C920 If the REC= specifier appears, an END= specifier shall not appear, a
         namelist-groupname shall not appear, and the format, if any, shall not
         be an asterisk.
    C921 An ADVANCE= specifier may appear only in a formatted sequential or
         stream input/output statement with explicit format specification
         (10.1) whose control information list does not contain an
         internal-file-variable as the io-unit.
    C922 If an EOR= specifier appears, an ADVANCE= specifier also shall appear.
    C923 If a SIZE= specifier appears, an ADVANCE= specifier also shall appear.
    C924 The scalar-char-initialization-expr in an ASYNCHRONOUS= specifier
         shall be of type default character and shall have the value YES or NO.
    C925 An ASYNCHRONOUS= specifier with a value YES shall not appear unless
         io-unit is a file-unit-number.
    C926 If an ID= specifier appears, an ASYNCHRONOUS= specifier with the value
         YES shall also appear.
    C927 If a POS= specifier appears, the io-control-spec-list shall not
         contain a REC= specifier.
    C928 If a DECIMAL=, BLANK=, PAD=, SIGN=, or ROUND= specifier appears, a
         format or namelist-group-name shall also appear.
    C929 If a DELIM= specifier appears, either format shall be an asterisk or
         namelist-group-name shall appear.

    TODO #267. Of these constraints, only C910 & C916-918 are currently
    enforced.

    """

    subclass_names = []
    use_names = ["Io_Control_Spec", "Namelist_Group_Name", "Format"]

    @staticmethod
    def match(string):
        """
        Attempts to match the supplied string with a list of Io_Control_Spec
        items. We have to override the base implementation because the first
        two items in the list have specific meanings if they are not explictly
        named: the first must be the unit number and the second may be either
        a format specifier *or* a namelist-group-name.

        :param str string: the string that is checked for a match.

        :returns: a tuple of Io_Control_Spec objects if the match is \
                  successful, None otherwise.
        :rtype: tuple of :py:class:`fparser.two.Fortran2003.Io_Control_Spec` \
                objects or NoneType

        """
        line, repmap = string_replace_map(string)
        splitted = line.split(",")
        lst = []

        # Examine the first entry in the list. If it is not named then it must
        # be a unit number (C910).
        have_unit = False
        have_unnamed_nml_or_fmt = False
        spec = splitted.pop(0).strip()
        spec = repmap(spec)

        try:

            try:
                Io_Unit(spec)
                # We matched an unamed unit number. We now need to construct an
                # Io_Control_Spec for it. In order to do so we have to
                # temporarily name it so that Io_Control_Spec matches it.
                io_spec = Io_Control_Spec("unit=" + spec)
                # Remove the name from the new object
                io_spec.items = (None, io_spec.items[1])
                lst.append(io_spec)
                # Record that we have found a unit number for the purpose of
                # performing validation checks.
                have_unit = True

                if not splitted:
                    # The list only has one entry and it is an IO unit
                    return ",", tuple(lst)

                # Since the unit-number was not named, the following item may
                # also not be named if it is a format specifier or namelist
                # group name.
                spec = splitted.pop(0).strip()
                spec = repmap(spec)
                for cls, name in [(Namelist_Group_Name, "nml"), (Format, "fmt")]:
                    try:
                        if cls(spec):
                            # We have a match on an un-named entry. We
                            # temporarily add the name so that Io_Control_Spec
                            # matches the correct one.
                            io_spec = Io_Control_Spec(name + "=" + spec)
                            # Remove the name from the new object
                            io_spec.items = (None, io_spec.items[1])
                            lst.append(io_spec)
                            have_unnamed_nml_or_fmt = True
                            break
                    except NoMatchError:
                        pass
                else:
                    raise NoMatchError("Not an un-named nml-group-name or fmt")

            except NoMatchError:
                # If we get here we failed to match an un-named spec so from
                # here on, they must all be named.
                lst.append(Io_Control_Spec(spec))

            # Deal with the remainder of the list entries. These must all be
            # named.
            for spec in splitted:
                mapped_spec = repmap(spec.strip())
                lst.append(Io_Control_Spec(mapped_spec))

        except NoMatchError:
            return None

        # At this point we need to check the list and apply constraints.
        # TODO #267 enforce remaining constraints.
        have_nml = False
        have_fmt = False
        for spec in lst:
            if spec.children[0] == "UNIT":
                have_unit = True
            elif spec.children[0] == "NML":
                have_nml = True
            elif spec.children[0] == "FMT":
                have_fmt = True
        # C910: An io-unit shall be specified
        if not have_unit:
            return None
        # C916: an io-control-spec-list shall not contain both a format
        # and a namelist-group-name
        if have_nml and have_fmt:
            return None
        if have_unnamed_nml_or_fmt and (have_nml or have_fmt):
            return None

        return ",", tuple(lst)


class Io_Control_Spec(KeywordValueBase):
    """
    This class implements *partial* support for Rule 913:

    <io-control-spec> is  [UNIT = ] <io-unit>
                        | [ FMT = ] <format>
                        | [ NML = ] <namelist-group-name>
                        | ADVANCE = <scalar-default-char-expr>
                        | ASYNCHRONOUS = <scalar-char-initialization-expr>
                        | BLANK = <scalar-default-char-expr>
                        | DECIMAL = <scalar-default-char-expr>
                        | DELIM = <scalar-default-char-expr>
                        | END = <label>
                        | EOR = <label>
                        | ERR = <label>
                        | ID = <scalar-int-variable>
                        | IOMSG = <iomsg-variable>
                        | IOSTAT = <scalar-int-variable>
                        | PAD = <scalar-default-char-expr>
                        | POS = <scalar-int-expr>
                        | REC = <scalar-int-expr>
                        | ROUND = <scalar-default-char-expr>
                        | SIGN = <scalar-default-char-expr>
                        | SIZE = <scalar-int-variable>

    The support is partial because this class requires that every spec be
    named. The specs that may not be named are explicitly handled in
    Io_Control_Spec_List.match().

    """

    subclass_names = []
    use_names = [
        "Io_Unit",
        "Format",
        "Namelist_Group_Name",
        "Scalar_Default_Char_Expr",
        "Scalar_Char_Initialization_Expr",
        "Label",
        "Scalar_Int_Variable",
        "Iomsg_Variable",
        "Scalar_Int_Expr",
    ]

    @staticmethod
    def match(string):
        for (k, v) in [
            ("UNIT", Io_Unit),
            ("FMT", Format),
            ("NML", Namelist_Group_Name),
            (
                ["ADVANCE", "BLANK", "DECIMAL", "DELIM", "PAD", "ROUND", "SIGN"],
                Scalar_Default_Char_Expr,
            ),
            ("ASYNCHRONOUS", Scalar_Char_Initialization_Expr),
            (["END", "EOR", "ERR"], Label),
            (["ID", "IOSTAT", "SIZE"], Scalar_Int_Variable),
            ("IOMSG", Iomsg_Variable),
            (["POS", "REC"], Scalar_Int_Expr),
        ]:
            obj = KeywordValueBase.match(k, v, string, upper_lhs=True)
            if obj:
                return obj
        return None


class Format(StringBase):  # R914
    """
    <format> = <default-char-expr>
               | <label>
               | *
    """

    subclass_names = ["Label", "Default_Char_Expr"]

    @staticmethod
    def match(string):
        return StringBase.match("*", string)


class Input_Item(Base):  # R915
    """
    <input-item> = <variable>
                   | <io-implied-do>
    """

    subclass_names = ["Variable", "Io_Implied_Do"]


class Output_Item(Base):  # R916
    """
    <output-item> = <expr>
                    | <io-implied-do>
    """

    subclass_names = ["Expr", "Io_Implied_Do"]


class Io_Implied_Do(Base):  # R917
    """
    <io-implied-do> = ( <io-implied-do-object-list> , <io-implied-do-control> )
    """

    subclass_names = []
    use_names = ["Io_Implied_Do_Object_List", "Io_Implied_Do_Control"]

    @staticmethod
    def match(string):
        if len(string) <= 9 or string[0] != "(" or string[-1] != ")":
            return
        line, repmap = string_replace_map(string[1:-1].strip())
        i = line.rfind("=")
        if i == -1:
            return
        j = line[:i].rfind(",")
        if j == -1:
            return
        return (
            Io_Implied_Do_Object_List(repmap(line[:j].rstrip())),
            Io_Implied_Do_Control(repmap(line[j + 1 :].lstrip())),
        )

    def tostr(self):
        return "(%s, %s)" % (self.items)


class Io_Implied_Do_Object(Base):  # R918
    """
    <io-implied-do-object> = <input-item>
                             | <output-item>
    """

    subclass_names = ["Input_Item", "Output_Item"]


class Io_Implied_Do_Control(Base):  # R919
    """
    <io-implied-do-control> = <do-variable> = <scalar-int-expr> ,
        <scalar-int-expr> [ , <scalar-int-expr> ]
    """

    subclass_names = []
    use_names = ["Do_Variable", "Scalar_Int_Expr"]

    @staticmethod
    def match(string):
        line, repmap = string_replace_map(string)
        if "=" not in line:
            return
        v, exprs = line.split("=", 1)
        v = Do_Variable(repmap(v.rstrip()))
        exprs = exprs.lstrip().split(",")
        if len(exprs) not in [2, 3]:
            return
        exprs = tuple([Scalar_Int_Expr(repmap(e.strip())) for e in exprs])
        if len(exprs) == 2:
            return (v,) + exprs + (None,)
        return (v,) + exprs

    def tostr(self):
        if self.items[3] is not None:
            return "%s = %s, %s, %s" % (self.items)
        return "%s = %s, %s" % (self.items[:-1])


class Dtv_Type_Spec(CALLBase):  # R920
    """
    <dtv-type-spec> = TYPE ( <derived-type-spec> )
                      | CLASS ( <derived-type-spec> )
    """

    subclass_names = []
    use_names = ["Derived_Type_Spec"]

    @staticmethod
    def match(string):
        return CALLBase.match(
            ["TYPE", "CLASS"], Derived_Type_Spec, string, require_rhs=True
        )


class Wait_Stmt(StmtBase, CALLBase):  # R921
    """
    <wait-stmt> = WAIT ( <wait-spec-list> )
    """

    subclass_names = []
    use_names = ["Wait_Spec_List"]

    @staticmethod
    def match(string):
        return CALLBase.match("WAIT", Wait_Spec_List, string, require_rhs=True)


class Wait_Spec(KeywordValueBase):  # R922
    """
    <wait-spec> = [ UNIT = ] <file-unit-number>
                  | END = <label>
                  | EOR = <label>
                  | ERR = <label>
                  | ID = <scalar-int-expr>
                  | IOMSG = <iomsg-variable>
                  | IOSTAT = <scalar-int-variable>
    """

    subclass_names = []
    use_names = [
        "File_Unit_Number",
        "Label",
        "Scalar_Int_Expr",
        "Iomsg_Variable",
        "Scalar_Int_Variable",
    ]

    @staticmethod
    def match(string):
        for (k, v) in [
            (["END", "EOR", "ERR"], Label),
            ("IOSTAT", Scalar_Int_Variable),
            ("IOMSG", Iomsg_Variable),
            ("ID", Scalar_Int_Expr),
            ("UNIT", File_Unit_Number),
        ]:
            try:
                obj = KeywordValueBase.match(k, v, string, upper_lhs=True)
            except NoMatchError:
                obj = None
            if obj is not None:
                return obj
        return "UNIT", File_Unit_Number(string)


class Backspace_Stmt(StmtBase):  # R923
    """
    :F03R:`923`::
        <backspace-stmt> = BACKSPACE <file-unit-number>
                           | BACKSPACE ( <position-spec-list> )

    Attributes
    ----------
    items : (File_Unit_Number, Position_Spec_List)
    """

    subclass_names = []
    use_names = ["File_Unit_Number", "Position_Spec_List"]

    @staticmethod
    def match(string):
        if string[:9].upper() != "BACKSPACE":
            return
        line = string[9:].lstrip()
        if line.startswith("("):
            if not line.endswith(")"):
                return
            return None, Position_Spec_List(line[1:-1].strip())
        return File_Unit_Number(line), None

    def tostr(self):
        if self.items[0] is not None:
            assert self.items[1] is None, repr(self.items)
            return "BACKSPACE %s" % (self.items[0])
        return "BACKSPACE(%s)" % (self.items[1])


class Endfile_Stmt(StmtBase):  # R924
    """
    :F03R:`924`::
        <endfile-stmt> = ENDFILE <file-unit-number>
                         | ENDFILE ( <position-spec-list> )

    Attributes
    ----------
    items : (File_Unit_Number, Position_Spec_List)
    """

    subclass_names = []
    use_names = ["File_Unit_Number", "Position_Spec_List"]

    @staticmethod
    def match(string):
        if string[:7].upper() != "ENDFILE":
            return
        line = string[7:].lstrip()
        if line.startswith("("):
            if not line.endswith(")"):
                return
            return None, Position_Spec_List(line[1:-1].strip())
        return File_Unit_Number(line), None

    def tostr(self):
        if self.items[0] is not None:
            assert self.items[1] is None, repr(self.items)
            return "ENDFILE %s" % (self.items[0])
        return "ENDFILE(%s)" % (self.items[1])


class Rewind_Stmt(StmtBase):  # R925
    """
    :F03R:`925`::
        <rewind-stmt> = REWIND <file-unit-number>
                        | REWIND ( <position-spec-list> )

    Attributes
    ----------
    items : (File_Unit_Number, Position_Spec_List)
    """

    subclass_names = []
    use_names = ["File_Unit_Number", "Position_Spec_List"]

    @staticmethod
    def match(string):
        if string[:6].upper() != "REWIND":
            return
        line = string[6:].lstrip()
        if line.startswith("("):
            if not line.endswith(")"):
                return
            return None, Position_Spec_List(line[1:-1].strip())
        return File_Unit_Number(line), None

    def tostr(self):
        if self.items[0] is not None:
            assert self.items[1] is None, repr(self.items)
            return "REWIND %s" % (self.items[0])
        return "REWIND(%s)" % (self.items[1])


class Position_Spec(KeywordValueBase):  # R926
    """
    <position-spec> = [ UNIT = ] <file-unit-number>
                      | IOMSG = <iomsg-variable>
                      | IOSTAT = <scalar-int-variable>
                      | ERR = <label>
    """

    subclass_names = []
    use_names = ["File_Unit_Number", "Iomsg_Variable", "Scalar_Int_Variable", "Label"]

    def match(string):
        for (k, v) in [
            ("ERR", Label),
            ("IOSTAT", Scalar_Int_Variable),
            ("IOMSG", Iomsg_Variable),
            ("UNIT", File_Unit_Number),
        ]:
            try:
                obj = KeywordValueBase.match(k, v, string, upper_lhs=True)
            except NoMatchError:
                obj = None
            if obj is not None:
                return obj
        return "UNIT", File_Unit_Number(string)

    match = staticmethod(match)


class Flush_Stmt(StmtBase):  # R927
    """
    :F03R:`927`::
        <flush-stmt> = FLUSH <file-unit-number>
                        | FLUSH ( <position-spec-list> )
    Attributes
    ----------
    items : (File_Unit_Number, Position_Spec_List)
    """

    subclass_names = []
    use_names = ["File_Unit_Number", "Position_Spec_List"]

    @staticmethod
    def match(string):
        if string[:5].upper() != "FLUSH":
            return
        line = string[5:].lstrip()
        if line.startswith("("):
            if not line.endswith(")"):
                return
            return None, Position_Spec_List(line[1:-1].strip())
        return File_Unit_Number(line), None

    def tostr(self):
        if self.items[0] is not None:
            assert self.items[1] is None, repr(self.items)
            return "FLUSH %s" % (self.items[0])
        return "FLUSH(%s)" % (self.items[1])


class Flush_Spec(KeywordValueBase):  # R928
    """
    :F03R:`928`::
        <flush-spec> = [ UNIT = ] <file-unit-number>
                       | IOMSG = <iomsg-variable>
                       | IOSTAT = <scalar-int-variable>
                       | ERR = <label>
    Attributes
    ----------
    items : ({'UNIT', 'IOMSG', 'IOSTAT', 'ERR'}, {File_Unit_Number,
              Iomsg_Variable, Scalar_Int_Variable, Label})
    """

    subclass_names = []
    use_names = ["File_Unit_Number", "Iomsg_Variable", "Scalar_Int_Variable", "Label"]

    def match(string):
        for (k, v) in [
            ("ERR", Label),
            ("IOSTAT", Scalar_Int_Variable),
            ("IOMSG", Iomsg_Variable),
            ("UNIT", File_Unit_Number),
        ]:
            try:
                obj = KeywordValueBase.match(k, v, string, upper_lhs=True)
            except NoMatchError:
                obj = None
            if obj is not None:
                return obj
        return "UNIT", File_Unit_Number(string)

    match = staticmethod(match)


class Inquire_Stmt(StmtBase):  # R929
    """
    :F03R:`929`::
        <inquire-stmt> = INQUIRE ( <inquire-spec-list> )
                         | INQUIRE ( IOLENGTH = <scalar-int-variable> )
                           <output-item-list>
    Attributes
    ----------
    items : (Inquire_Spec_List, Scalar_Int_Variable, Output_Item_List)
    """

    subclass_names = []
    use_names = ["Inquire_Spec_List", "Scalar_Int_Variable", "Output_Item_List"]

    @staticmethod
    def match(string):
        if string[:7].upper() != "INQUIRE":
            return
        line = string[7:].lstrip()
        if not line.startswith("("):
            return
        if line.endswith(")"):
            return Inquire_Spec_List(line[1:-1].strip()), None, None
        line, repmap = string_replace_map(line)
        i = line.find(")")
        if i == -1:
            return
        tmp = repmap(line[1:i])
        if tmp[:8].upper() != "IOLENGTH":
            return
        tmp = tmp[8:].lstrip()
        if not tmp.startswith("="):
            return
        tmp = tmp[1:].lstrip()
        return (
            None,
            Scalar_Int_Variable(tmp),
            Output_Item_List(repmap(line[i + 1 :].lstrip())),
        )

    def tostr(self):
        if self.items[0] is None:
            assert None not in self.items[1:], repr(self.items)
            return "INQUIRE(IOLENGTH=%s) %s" % (self.items[1:])
        return "INQUIRE(%s)" % (self.items[0])


class Inquire_Spec(KeywordValueBase):  # R930
    """
    :F03R:`930`::
    <inquire-spec> = [ UNIT = ] <file-unit-number>
                     | FILE = <file-name-expr>
                     | ACCESS = <scalar-default-char-variable>
                     | ACTION = <scalar-default-char-variable>
                     | ASYNCHRONOUS = <scalar-default-char-variable>
                     | BLANK = <scalar-default-char-variable>
                     | DECIMAL = <scalar-default-char-variable>
                     | DELIM = <scalar-default-char-variable>
                     | DIRECT = <scalar-default-char-variable>
                     | ENCODING = <scalar-default-char-variable>
                     | ERR = <label>
                     | EXIST = <scalar-default-logical-variable>
                     | FORM = <scalar-default-char-variable>
                     | FORMATTED = <scalar-default-char-variable>
                     | ID = <scalar-int-expr>
                     | IOMSG = <iomsg-variable>
                     | IOSTAT = <scalar-int-variable>
                     | NAME = <scalar-default-char-variable>
                     | NAMED = <scalar-default-logical-variable>
                     | NEXTREC = <scalar-int-variable>
                     | NUMBER = <scalar-int-variable>
                     | OPENED = <scalar-default-logical-variable>
                     | PAD = <scalar-default-char-variable>
                     | PENDING = <scalar-default-logical-variable>
                     | POS = <scalar-int-variable>
                     | POSITION = <scalar-default-char-variable>
                     | READ = <scalar-default-char-variable>
                     | READWRITE = <scalar-default-char-variable>
                     | RECL = <scalar-int-variable>
                     | ROUND = <scalar-default-char-variable>
                     | SEQUENTIAL = <scalar-default-char-variable>
                     | SIGN = <scalar-default-char-variable>
                     | SIZE = <scalar-int-variable>
                     | STREAM = <scalar-default-char-variable>
                     | UNFORMATTED = <scalar-default-char-variable>
                     | WRITE = <scalar-default-char-variable>

    Attributes
    ----------
    items : (str, instance)
    """

    subclass_names = []
    use_names = [
        "File_Unit_Number",
        "File_Name_Expr",
        "Scalar_Default_Char_Variable",
        "Scalar_Default_Logical_Variable",
        "Scalar_Int_Variable",
        "Scalar_Int_Expr",
        "Label",
        "Iomsg_Variable",
    ]

    @staticmethod
    def match(string):
        """
        :param str string: The string to check for conformance with an
                           Inquire_Spec
        :return: 2-tuple of name (e.g. "UNIT") and value or None if
                 string is not a valid Inquire_Spec
        :rtype: 2-tuple where first object represents the name and the
                second the value.
        """
        if "=" not in string:
            # The only argument which need not be named is the unit number
            return "UNIT", File_Unit_Number(string)
        # We have a keyword-value pair. Check whether it is valid...
        for (keyword, value) in [
            (
                [
                    "ACCESS",
                    "ACTION",
                    "ASYNCHRONOUS",
                    "BLANK",
                    "DECIMAL",
                    "DELIM",
                    "DIRECT",
                    "ENCODING",
                    "FORM",
                    "NAME",
                    "PAD",
                    "POSITION",
                    "READ",
                    "READWRITE",
                    "ROUND",
                    "SEQUENTIAL",
                    "SIGN",
                    "STREAM",
                    "UNFORMATTED",
                    "WRITE",
                ],
                Scalar_Default_Char_Variable,
            ),
            ("ERR", Label),
            (["EXIST", "NAMED", "PENDING", "OPENED"], Scalar_Default_Logical_Variable),
            ("ID", Scalar_Int_Expr),
            (
                ["IOSTAT", "NEXTREC", "NUMBER", "POS", "RECL", "SIZE"],
                Scalar_Int_Variable,
            ),
            ("IOMSG", Iomsg_Variable),
            ("FILE", File_Name_Expr),
            ("UNIT", File_Unit_Number),
        ]:
            try:
                obj = KeywordValueBase.match(keyword, value, string, upper_lhs=True)
            except NoMatchError:
                obj = None
            if obj is not None:
                return obj
        return None


#
# SECTION 10
#


class Format_Stmt(StmtBase, WORDClsBase):  # R1001
    """
    <format-stmt> = FORMAT <format-specification>
    """

    subclass_names = []
    use_names = ["Format_Specification"]

    @staticmethod
    def match(string):
        return WORDClsBase.match(
            "FORMAT", Format_Specification, string, require_cls=True
        )


class Format_Item_List(SequenceBase):  # pylint: disable=invalid-name
    """This class replaces the one generated by fparser. This class is
    required as support for hollerith strings makes matching more
    complicated.

    """

    use_names = []
    subclass_names = ["Format_Item"]

    @staticmethod
    def match(string):
        """Implements the matching for a list of format items.

        Supporting Hollerith strings makes it very difficult to
        correctly split the input string into items a-priori. The
        reason for this can be seen in the following example:

        `2H,x,e2.2` is `2H,x` and `e2.2` but when split with commas
        incorrectly gives `2H`, `x` and `e2.2`.

        Further, hollerith strings could also confuse any code that
        tried to determine whether code was inside quotes or not. For
        example:

        `2H"x,2H"x` does not mean that `x,2H` is part of a string.

        The solution chosen is to match one item at a time, first
        checking for a valid Hollerith string and then checking for
        any other valid input.

        :param str string: the string to match as a Format List.
        :return: None if there is no match or a tuple of size 2 \
        containing a string with a comma followed by a tuple \
        containing a list which itself contains the matched \
        format items.
        :rtype: (`str`, \
        ([:py:class:`fparser.two.Fortran2003.Format_Item`s])) or `NoneType`

        """
        if not string:
            return None
        current_string = string.strip()
        if not current_string:
            return None
        item_list = []
        while current_string:
            # Does the current item match the start of a
            # hollerith string?
            my_pattern = Hollerith_Item.match_pattern
            match = re.search(my_pattern, current_string)
            if match:
                # The current item matches with a hollerith string.
                match_str = match.group(0)
                hol_length_str = match_str[:-1]
                hol_length = int(hol_length_str)
                num_chars = len(match_str) + hol_length
                if len(current_string) < num_chars:
                    # The string is not long enough.
                    return None
                item_list.append(Format_Item(current_string[:num_chars]))
                current_string = current_string[num_chars:].lstrip()
                if current_string:
                    # Remove the next comma and any white space.
                    if current_string[0] != ",":
                        # There is no comma so we have a format error.
                        return None
                    current_string = current_string[1:].lstrip()
            else:
                # Current item does not match with a hollerith string
                # so we are safe to split using a ',' as separator
                # after applying string_replace_map.
                line, repmap = string_replace_map(current_string)
                splitted = line.split(",", 1)
                item_list.append(Format_Item(repmap(splitted[0].strip())))
                current_string = ""
                if len(splitted) == 2:
                    current_string = repmap(splitted[1]).strip()
        if len(item_list) <= 1:
            # a list must contain at least 2 items (see SequenceBase)
            return None
        return ",", tuple(item_list)


class Format_Specification(BracketBase):  # pylint: disable=invalid-name
    """
    Fortran 2003 rule R1002

    format-specification = ( [ format-item-list ] )

    C1002 is implemented in a separate class Format_Item_C1002

    C1002 (R1002) The comma used to separate format-items in a
    format-item-list may be omitted

    (1) Between a P edit descriptor and an immediately following F, E,
    EN, ES, D, or G edit descriptor, possibly preceded by a repeat
    specifier,

    (2) Before a slash edit descriptor when the optional repeat
    specification is not present,

    (3) After a slash edit descriptor, or

    (4) Before or after a colon edit descriptor.

    """

    subclass_names = []
    use_names = ["Format_Item_List"]

    @staticmethod
    def match(string):
        """Implements the matching for a format specification.

        :param str string: The string to check for conformance with a \
                           format specification.
        :return: `None` if there is no match, otherwise a tuple of \
        size three, the first entry being a string containing a left \
        bracket and the third being a string containing a right \
        bracket. The second entry is either a Format_Item or a \
        Format_Item_List.
        :rtype: `NoneType` or ( `str`, \
        :py:class:`fparser.two.Fortran2003.Format_Item` or \
        :py:class:`fparser.two.Fortran2003.Format_Item_List`, `str` )

        """
        return BracketBase.match("()", Format_Item_List, string, require_cls=False)


def skip_digits(string):
    """Skips over any potential digits (including spaces) to the next
    non-digit character and return its index. If no such character is
    found or if the first character in the string is not a digit then
    specify that the skip has failed.

    :param str string: The string to search
    :returns: a 2-tuple with the first entry indicating if a valid \
    character has been found and the second entry indicating the index \
    of this character in the 'string' argument.
    :rtype: (bool, int)

    """
    found = False
    index = 0
    for index, char in enumerate(string):
        if not (char.isdigit() or char == " "):
            if index > 0:
                found = True
            break
    return found, index


class Format_Item_C1002(Base):  # pylint: disable=invalid-name
    """
    Fortran 2003 constraint C1002

    format-item-c1002 is kP [,] (F|D)w.d | (E|EN|ES|G)w.d[Ee]
                      or [r]/ [,] format-item
                      or : [,] format-item
                      or format-item [,] / [[,] format-item]
                      or format-item [,] : [[,] format-item]

    C1002 (R1002) The comma used to separate format-items in a
    format-item-list may be omitted

    (1) Between a P edit descriptor and an immediately following F, E,
    EN, ES, D, or G edit descriptor, possibly preceded by a repeat
    specifier,

    (2) Before a slash edit descriptor when the optional repeat
    specification is not present (10.7.2),

    (3) After a slash edit descriptor, or

    (4) Before or after a colon edit descriptor.

    """

    subclass_names = []
    use_names = ["K", "W", "D", "E", "Format_Item", "R"]

    @staticmethod
    def match(string):
        """Implements the matching for the C1002 Format Item constraint. The
        constraints specify certain combinations of format items that
        do not need a comma to separate them. Rather than sorting this
        out when parsing the list, it was decided to treat these
        separately and match them in this class. As a result the
        generated class hierarchy is a little more complicated.

        :param str string: The string to check for conformance with a \
                           C1002 format item constraint.
        :return: `None` if there is no match, otherwise a tuple of \
        size 2 containing a mixture of Control_Edit_Descriptor and \
        Format_Item classes depending on what has been matched.

        :rtype: `NoneType` or ( \
        :py:class:`fparser.two.Control_Edit_Desc`, \
        :py:class:`fparser.two.Format_Item` ) or \
        (:py:class:`fparser.two.Format_Item`, \
        :py:class:`fparser.two.Control_Edit_Desc`) or \
        (:py:class:`fparser.two.Format_Item`, \
        :py:class:`fparser.two.Format_Item`)

        """
        if not string:
            return None
        strip_string = string.strip()
        if len(strip_string) <= 1:
            return None
        if strip_string[0] in ":/":
            # No comma is required after slash edit descriptor (3) or
            # after a colon edit descriptor (4)
            return (
                Control_Edit_Desc(strip_string[0]),
                Format_Item(strip_string[1:].lstrip()),
            )
        if strip_string[-1] in ":/":
            # No comma is required before a slash edit descriptor,
            # when the optional repeat specification is not present
            # (2), or before a colon edit descriptor (4). Note, if an
            # optional repeat specification is present it will be
            # treated as if it is part of the previous item.
            return (
                Format_Item(strip_string[:-1].rstrip()),
                Control_Edit_Desc(strip_string[-1]),
            )
        # We may have a P edit descriptor (which requires a number
        # before the 'P') (1) or a slash edit descriptor with a repeat
        # specifier (3) so look for the repeat specifier.
        found, index = skip_digits(strip_string)
        if found:
            # We found a possible repeat specifier (which may contain
            # white space after the first digit)
            result = strip_string[index].upper()
            if result == "/":
                # We found a possible slash edit descriptor with a
                # repeat specifier (3).
                return (
                    Control_Edit_Desc(strip_string[: index + 1]),
                    Format_Item(strip_string[index + 1 :].lstrip()),
                )
            if result == "P":
                # We found a possible P edit descriptor (1).
                # Rule C1002 only allows a comma to be ommited between
                # a P edit descriptor and a following F, E, EN, ES, D,
                # or G edit descriptor with an optional repeat
                # specifier. In fparser2 this translates to a
                # Format_Item instance containing a Data_Edit_Desc, or
                # Data_Edit_Desc_C1002 instance as its second item
                # with the data edit descriptor instance's first item
                # specifying the type of edit descriptor.
                lhs = Control_Edit_Desc(strip_string[: index + 1])
                rhs = Format_Item(strip_string[index + 1 :].lstrip())
                if not isinstance(rhs, Format_Item):
                    # Matched with a subclass of Format_item or no match.
                    return None
                descriptor_object = rhs.items[1]
                if not isinstance(
                    descriptor_object, (Data_Edit_Desc, Data_Edit_Desc_C1002)
                ):
                    return None
                edit_descriptor = descriptor_object.items[0]
                if edit_descriptor.upper() not in ["F", "E", "EN", "ES", "D", "G"]:
                    return None
                return lhs, rhs

        # Replace any content inside strings etc. so we dont split the
        # line in the wrong place.
        line, repmap = string_replace_map(strip_string)

        # Slash and colon edit descriptors may have no comma's both
        # before and after them (2,3,4) e.g. ('a' / 'b'). To match this
        # situation we split the line with the first potential descriptor found
        # in the string and try to match the lhs and rhs separately
        # (adding the edit descriptor to the RHS).
        for option in "/:":
            if option in line:
                left, right = line.split(option, 1)
                return (
                    Format_Item(repmap(left.rstrip())),
                    Format_Item(option + repmap(right.lstrip())),
                )

    def tostr(self):
        """
        :return: Parsed representation of two format items
        :rtype: str

        :raises InternalError: if the length of the internal items \
        list is not 2.
        :raises InternalError: if the first entry of the internal \
        items list has no content.
        :raises InternalError: if the second entry of the internal \
        items list has no content.

        """
        if len(self.items) != 2:
            raise InternalError(
                "Class Format_Item_C1002 method tostr(): internal items list "
                "should be length 2 but found '{0}'".format(len(self.items))
            )
        if not self.items[0]:
            raise InternalError(
                "Class Format_Item_C1002 method tostr() items entry 0 should "
                "contain a format items object but it is empty or None"
            )
        if not self.items[1]:
            raise InternalError(
                "Class Format_Item_C1002 method tostr() items entry 1 should "
                "contain a format items object but it is empty or None"
            )
        return "{0}, {1}".format(self.items[0], self.items[1])


class Hollerith_Item(Base):  # pylint: disable=invalid-name
    """Hollerith strings take the form `nHx`, where `n` is an integer and
    `x` is a sequence of characters of length `n`.

    Note, the Hollerith format was deprecated in Fortran77 and removed in
    Fortran95. However, Fortran compilers still support it. See, for example
    https://gcc.gnu.org/onlinedocs/gcc-4.8.2/gfortran/
    Hollerith-constants-support.html

    """

    subclass_names = []
    use_names = []
    match_pattern = "^[1-9][0-9 ]*[hH]"

    @staticmethod
    def match(string):
        """Implements the matching for a Hollerith string.

        :param str string: The string to check for conformance with a \
                           Hollerith string
        :return: String containing the contents of the Hollerith \
        string.
        :rtype: str

        """
        from fparser.two.utils import EXTENSIONS

        if "hollerith" not in EXTENSIONS:
            return None
        if not string:
            return None
        # Only strip space to the left as space to the right could be
        # part of the hollerith string.
        strip_string = string.lstrip()
        match = re.search(Hollerith_Item.match_pattern, strip_string)
        if not match:
            return None
        # Current item matches with a hollerith string.
        match_str = match.group(0)
        hol_length_str = match_str[:-1].replace(" ", "")
        hol_length = int(hol_length_str)
        num_chars = len(match_str) + hol_length
        if len(strip_string) < num_chars:
            # The string is too short
            return None
        if len(strip_string) > num_chars:
            # The string is too long
            if strip_string[num_chars:].strip():
                # The extra is not just white space
                return None
        return (strip_string[len(match_str) : num_chars],)

    def tostr(self):
        """
        :return: Parsed representation of a Hollerith String.
        :rtype: str

        :raises InternalError: if the length of the internal items \
        list is not 1.
        :raises InternalError: if the first entry of the internal \
        items list has no content.

        """
        if len(self.items) != 1:
            raise InternalError(
                "Class Hollerith_Item method tostr(): internal items list "
                "should be of length 1 but found '{0}'".format(len(self.items))
            )
        if not self.items[0]:
            raise InternalError(
                "Class Hollerith_Item method tostr() items entry 0 should be "
                "a valid Hollerith string but it is empty or None"
            )
        return "{0}H{1}".format(len(self.items[0]), self.items[0])


class Format_Item(Base):  # pylint: disable=invalid-name
    """
    Fortran 2003 rule R1003
    format-item is [ r ] data-edit-desc
                or control-edit-desc
                or char-string-edit-desc
                or [ r ] ( format-item-list )
                or format-item-c1002
                or hollerith-item

    """

    subclass_names = [
        "Hollerith_Item",
        "Control_Edit_Desc",
        "Char_String_Edit_Desc",
        "Format_Item_C1002",
    ]
    use_names = ["R", "Format_Item_List", "Data_Edit_Desc"]

    @staticmethod
    def match(string):
        """Implements the matching of a Format Item. This method matches '[ r
        ] data-edit-desc' and '[ r ] ( format-item-list )'. The
        remaining options are matched via subclasses specified in the
        subclass_names variable.

        :param str string: A string or the Fortran reader containing the \
                    line of code that we are trying to match.
        :return: `None` if there is no match or a `tuple` of size 2 \
        containing an instance of the R class followed by an \
        instance of either the Format_Item_List or the Data_Edit_Desc \
        class.
        :rtype: `None` or ( :py:class:`fparser.two.Fortran2003.R`, \
        :py:class:`fparser.two.Fortran2003.Format_Item_List` or \
        :py:class:`fparser.two.Fortran2003.Data_Edit_Desc`)

        """
        if not string:
            return None
        strip_string = string.strip()
        if not strip_string:
            return None
        index = 0
        # Look for an optional repeat specifier (the 'r' in this rule)
        found, index = skip_digits(strip_string)
        rpart = None
        my_string = strip_string
        if found:
            # We found a repeat specifier (with content after it) so
            # create an R class using the value
            rpart = R(strip_string[:index])
            my_string = strip_string[index:].lstrip()
        # We deal with format-item-list and data-edit-desc in this
        # match method. Other matches are performed by the subclasses.
        if my_string[0] == "(" and my_string[-1] == ")":
            # This could be a format-item-list
            rest = Format_Item_List(my_string[1:-1].strip())
        else:
            # This is not a format-item-list so see if it is a
            # data-edit-descriptor
            rest = Data_Edit_Desc(my_string)
        return rpart, rest

    def tostr(self):
        """
        :return: Parsed representation of a Format Item.
        :rtype: str

        :raises InternalError: if the length of the internal items \
        list is not 2.
        :raises InternalError: if the first entry of the internal \
        items list has no content.

        """
        if len(self.items) != 2:
            raise InternalError(
                "Class Format_Item method tostr(): internal items list "
                "should be of length 2 but found '{0}'".format(len(self.items))
            )
        if not self.items[1]:
            raise InternalError(
                "Class Format_Item method tostr(): items list second entry "
                "should be a valid descriptor but it is empty or None"
            )
        rpart = self.items[0]
        rest = self.items[1]

        rpart_str = rpart if rpart else ""
        if isinstance(rest, (Data_Edit_Desc, Data_Edit_Desc_C1002)):
            return "{0}{1}".format(rpart_str, rest)
        return "{0}({1})".format(rpart_str, rest)


class R(Base):  # R1004
    """
    ::
        <r> = <int-literal-constant>

    Notes
    -----
    C1003, C1004: <r> shall be positive and without kind parameter specified.
    """

    subclass_names = ["Digit_String"]


class Data_Edit_Desc_C1002(Base):
    """This class helps implement the matching for the first part of the
    Fortran 2003 Constraint C1002 which constrains rule R1002. In
    particular it matches with the subset of edit descriptors that can
    follow a P edit descriptor without needing a comma, see below:

    C1002 (applied to R1002) The comma used to separate format-items
    in a format-item-list may be omitted

    (1) Between a P edit descriptor and an immediately following F, E,
    EN, ES, D, or G edit descriptor, possibly preceded by a
    repeat specifier.

    [Remaining constraint clauses ommitted as they are not relevant
    here.]

    data-edit-desc is F w . d
                   or E w . d [ E e ]
                   or EN w . d [ E e ]
                   or ES w . d [ E e]
                   or G w . d [ E e ]
                   or D w . d

    """

    subclass_names = []
    use_names = ["W", "D", "E"]

    @staticmethod
    def match(string):
        """Check whether the input matches the rule.

        param str string: contains the Fortran that we are trying to \
        match.
        :return: `None` if there is no match, otherwise a `tuple` of \
        size 4, the first entry containing a string with one of ['F', \
        'E', 'EN', 'ES', 'G', 'D'], the second entry containing a W \
        class instance, the third entry containing D class instance \
        and the fourth entry containing either None or an E class \
        instance.
        :rtype: `NoneType`, (`str`, :py:class:`fparser.two.W`, \
        :py:class:`fparser.two.D`, `NoneType`) or, (`str`, \
        :py:class:`fparser.two.W`, :py:class:`fparser.two.D`, \
        :py:class:`fparser.two.E`)

        """
        if not string:
            return None
        strip_string = string.strip()
        if not strip_string:
            return None
        char = strip_string[0].upper()
        if char in ["F", "D"]:
            # match w . d
            my_str = strip_string[1:].lstrip().upper()
            if "." in my_str:
                left, right = my_str.split(".", 1)
                left = left.rstrip()
                right = right.lstrip()
                return char, W(left), D(right), None
            return None
        if char in ["E", "G"]:
            # match w . d [ E e ]
            # Format descriptor could also be 'ES' or 'EN'
            my_str = strip_string[1:].lstrip().upper()
            char2 = my_str[0]
            if char == "E" and char2 in ["S", "N"]:
                my_str = my_str[1:].lstrip()
            else:
                char2 = ""
            if "." not in my_str:
                return None
            left, right = my_str.split(".", 1)
            left = left.rstrip()
            right = right.lstrip()
            # Can optionally specify the number of digits for the
            # exponent
            if right.count("E") >= 1:
                middle, right = right.split("E", 1)
                middle = middle.rstrip()
                right = right.lstrip()
                return char + char2, W(left), D(middle), E(right)
            return char + char2, W(left), D(right), None
        # Invalid char
        return None

    def tostr(self):
        """
        :return: parsed representation of a Data Edit Descriptor \
        conforming to constraint C1002.
        :rtype: str

        :raises InternalError: if the length of the internal items \
        list is not 4.
        :raises InternalError: if the first, second or third entry of \
        the internal items list has no content.
        :raises InternalError: if the value of the first entry is \
        unsupported.
        :raises InternalError: if the value of the first entry is 'F' \
        or 'D' and the fourth entry has content.
        :raises InternalError: if the value of the first entry is 'E', \
        'EN', 'ES' or 'G' and the fourth entry is empty or None.

        """
        if not len(self.items) == 4:
            raise InternalError(
                "Class Data_Edit_Desc_C1002 method tostr() has '{0}' items, "
                "but expecting 4.".format(len(self.items))
            )
        if not self.items[0]:
            raise InternalError(
                "items[0] in Class Data_Edit_Desc_C1002 method tostr() "
                "should be a descriptor name but is empty or None"
            )
        if not self.items[1]:
            raise InternalError(
                "items[1] in Class Data_Edit_Desc_C1002 method tostr() "
                "should be the w value but is empty or None"
            )
        if not self.items[2]:
            raise InternalError(
                "items[2] in Class Data_Edit_Desc_C1002 method tostr() "
                "should be the m value but is empty or None"
            )
        descriptor_name = self.items[0]
        if descriptor_name in ["F", "D"]:
            if self.items[3]:
                raise InternalError(
                    "items[3] in Class Data_Edit_Desc_C1002 method tostr() "
                    "has an exponent value '{0}' but this is not allowed for "
                    "'F' and 'D' descriptors and should therefore be "
                    "None".format(self.items[3])
                )
            return "{0}{1}.{2}".format(descriptor_name, self.items[1], self.items[2])
        elif descriptor_name in ["E", "EN", "ES", "G"]:
            if self.items[3] is None:
                return "{0}{1}.{2}".format(
                    descriptor_name, self.items[1], self.items[2]
                )
            return "{0}{1}.{2}E{3}".format(
                descriptor_name, self.items[1], self.items[2], self.items[3]
            )
        raise InternalError(
            "Unexpected descriptor name '{0}' in Class Data_Edit_Desc_C1002 "
            "method tostr()".format(descriptor_name)
        )


class Data_Edit_Desc(Base):  # R1005
    """
    ::
        <data-edit-desc> =   I <w> [ . <m> ]
                           | B <w> [ . <m> ]
                           | O <w> [ . <m> ]
                           | Z <w> [ . <m> ]
                           | L <w>
                           | A [ <w> ]
                           | DT [ <char-literal-constant> ] [ ( <v-list> ) ]
                           | <data-edit-desc-c1002>
    """

    subclass_names = ["Data_Edit_Desc_C1002"]
    use_names = ["W", "M", "Char_Literal_Constant", "V_List"]

    @staticmethod
    def match(string):
        c = string[0].upper()
        if c in ["I", "B", "O", "Z"]:
            line = string[1:].lstrip()
            if "." in line:
                i1, i2 = line.split(".", 1)
                i1 = i1.rstrip()
                i2 = i2.lstrip()
                return c, W(i1), M(i2), None, Int_Literal_Constant
            return c, W(line), None, None
        if c == "L":
            line = string[1:].lstrip()
            if not line:
                return
            return c, W(line), None, None
        if c == "A":
            line = string[1:].lstrip()
            if not line:
                return c, None, None, None
            return c, W(line), None, None
        c = string[:2].upper()
        if len(c) != 2:
            return
        if c == "DT":
            line = string[2:].lstrip()
            if not line:
                return c, None, None, None
            lst = None
            if line.endswith(")"):
                i = line.rfind("(")
                if i == -1:
                    return
                tmp = line[i + 1 : -1].strip()
                if not tmp:
                    return
                lst = V_List(tmp)
                line = line[:i].rstrip()
            if not line:
                return c, None, lst, None
            return c, Char_Literal_Constant(line), lst, None
        return None

    def tostr(self):
        c = self.items[0]
        if c in ["I", "B", "O", "Z", "A", "L"]:
            if self.items[2] is None:
                if self.items[1] is None:
                    return c
                return "%s%s" % (c, self.items[1])
            return "%s%s.%s" % (c, self.items[1], self.items[2])
        if c == "DT":
            if self.items[1] is None:
                if self.items[2] is None:
                    return c
                else:
                    return "%s(%s)" % (c, self.items[2])
            else:
                if self.items[2] is None:
                    return "%s%s" % (c, self.items[1])
                else:
                    return "%s%s(%s)" % (c, self.items[1], self.items[2])
        raise NotImplementedError(repr(c))


class W(Base):  # R1006
    """
    ::
        <w> = <int-literal-constant> == <digit-string>

    Notes
    -----
    C1006, C1007: <w> is zero or postive and without kind parameters.
    """

    subclass_names = ["Digit_String"]


class M(Base):  # R1007
    """
    ::
        <m> = <int-literal-constant>

    Notes
    -----
    C1007: <w> is without kind parameters.
    """

    subclass_names = ["Int_Literal_Constant"]


class D(Base):  # R1008
    """
    ::
        <d> = <int-literal-constant>

    Notes
    -----
    C1007: <d> is without kind parameters.
    """

    subclass_names = ["Int_Literal_Constant"]


class E(Base):  # R1009
    """
    ::
        <e> = <int-literal-constant>

    Notes
    -----
    C1005, C1007: <e> is postive and without kind parameters.
    """

    subclass_names = ["Digit_String"]


class V(Base):  # R1010
    """
    ::
        <v> = <signed-int-literal-constant>

    Notes
    -----
    C1007: <w> is without kind parameters.
    """

    subclass_names = ["Signed_Int_Literal_Constant"]


class Control_Edit_Desc(Base):  # pylint: disable=invalid-name
    """
    Fortran 2003 rule R1011

    control-edit-desc is position-edit-desc
                      or [ r ] /
                      or :
                      or sign-edit-desc
                      or k P
                      or blank-interp-edit-desc
                      or round-edit-desc
                      or decimal-edit-desc
                      or $

    '$' is used to suppress the carriage return on output.  Note that
    this is an extension to the Fortran standard.

    """

    subclass_names = [
        "Position_Edit_Desc",
        "Sign_Edit_Desc",
        "Blank_Interp_Edit_Desc",
        "Round_Edit_Desc",
        "Decimal_Edit_Desc",
    ]
    use_names = ["R", "K"]

    @staticmethod
    def match(string):
        """Check whether the input matches the rule.

        param str string: contains the Fortran that we are trying to \
        match.
        :return: `None` if there is no match, otherwise a `tuple` of \
        size 2 containing, None and a string with one of '/', ':', or \
        '$', an R class and a string containing '/' or a K class and a \
        string containing 'P'.
        :rtype: `NoneType`, (`NoneType`, `str`), \
        (:py:class:`fparser.two.Fortran2003.R`, `str`), or \
        (:py:class:`fparser.two.Fortran2003.K`, `str`)

        """
        if not string:
            return None
        strip_string = string.strip()
        if not strip_string:
            return None
        if len(strip_string) == 1 and strip_string in "/:$":
            from fparser.two.utils import EXTENSIONS

            if strip_string == "$" and "dollar-descriptor" not in EXTENSIONS:
                return None
            return None, strip_string
        if strip_string[-1] == "/":
            return R(strip_string[:-1].rstrip()), "/"
        if strip_string[-1].upper() == "P":
            return K(strip_string[:-1].rstrip()), "P"
        return None

    def tostr(self):
        """
        :return: parsed representation of a Control Edit Descriptor
        :rtype: str
        :raises InternalError: if the length of the internal items \
        list is not 2.
        :raises InternalError: if the second entry of the internal \
        items list has no content.

        """
        if len(self.items) != 2:
            raise InternalError(
                "Class Control_Edit_Desc method tostr() has '{0}' items, "
                "but expecting 2.".format(len(self.items))
            )
        if not self.items[1]:
            raise InternalError(
                "items[1] in Class Control_Edit_Desc method tostr() should "
                "be an edit descriptor name but is empty or None"
            )
        if self.items[0] is not None:
            return "{0}{1}".format(self.items[0], self.items[1])
        return "{0}".format(self.items[1])


class K(Base):  # R1012
    """
    ::
        <k> = <signed-int-literal-constant>

    Notes
    -----
    C1009: <k> is without kind parameters.
    """

    subclass_names = ["Signed_Int_Literal_Constant"]


class Position_Edit_Desc(Base):  # R1013
    """
    Fortran 2003 rule R1013

    position-edit-desc is T n
                       or TL n
                       or TR n
                       or n X

    where n is a positive integer.

    If the extensions list includes the string 'x-format' then 'X'
    without a preceeding integer is also matched. This is a common
    extension in Fortran compilers.

    """

    subclass_names = []
    use_names = ["N"]

    @staticmethod
    def match(string):
        """Check whether the input matches the rule.

        param str string: contains the Fortran that we are trying to \
        match.
        :return: `None` if there is no match, otherwise a `tuple` of \
        size 2 either containing a `string` which is one of "T", "TL" \
        or "TR", followed by an `N` class, or containing an `N` class, \
        or `None`, followed by an "X".
        :rtype: `NoneType`, (`str`, \
        :py:class:`fparser.two.Fortran2003.N`), \
        (:py:class:`fparser.two.Fortran2003.N`, `str`) or (`NoneType`, \
        `str`)

        """
        if not string:
            return None
        strip_string_upper = string.strip().upper()
        if not strip_string_upper:
            # empty input string
            return None
        if strip_string_upper[0] == "T":
            if not len(strip_string_upper) > 1:
                # string is not long enough to be valid
                return None
            if strip_string_upper[1] in "LR":
                # We match TL* or TR* where * is stored in variable
                # rest
                start = strip_string_upper[:2]
                rest = strip_string_upper[2:].lstrip()
            else:
                # We match T* where * is stored in variable rest
                start = strip_string_upper[0]
                rest = strip_string_upper[1:].lstrip()
            # Note, if class N does not match it raises an exception
            number_obj = N(rest)
            return start, number_obj
        if strip_string_upper[-1] == "X":
            # We match *X
            from fparser.two.utils import EXTENSIONS

            if "x-format" in EXTENSIONS and len(strip_string_upper) == 1:
                # The match just contains 'X' which is not valid
                # fortran 2003 but is an accepted extension
                return None, "X"
            # Note, if class N does not match it raises an
            # exception
            number_obj = N(strip_string_upper[:-1].rstrip())
            return number_obj, "X"
        else:
            return None

    def tostr(self):
        """
        :return: parsed representation of a Position Edit Descriptor
        :rtype: str
        :raises InternalError: if the length of the internal items \
        list is not 2.
        :raises InternalError: if the second entry of the internal \
        items list has no content.

        """
        if not len(self.items) == 2:
            raise InternalError(
                "Class Position_Edit_Desc method tostr() has '{0}' items, "
                "but expecting 2.".format(len(self.items))
            )
        if not self.items[1]:
            raise InternalError(
                "items[1] in Class Position_Edit_Desc method tostr() is "
                "empty or None"
            )
        if self.items[0]:
            return "{0}{1}".format(self.items[0], self.items[1])
        # This output is only required for the "x-format" extension.
        return "{0}".format(self.items[1])


class N(Base):  # R1014
    """
    ::
        <n> = <int-literal-constant> == <digit-string>

    C1010, C1011: <n> is positive and without kind parameter.
    """

    subclass_names = ["Digit_String"]


class Sign_Edit_Desc(STRINGBase):  # R1015
    """
    <sign-edit-desc> = SS
                       | SP
                       | S
    """

    subclass_names = []

    def match(string):
        return STRINGBase.match(["SS", "SP", "S"], string)

    match = staticmethod(match)


class Blank_Interp_Edit_Desc(STRINGBase):  # R1016
    """
    <blank-interp-edit-desc> = BN
                               | BZ
    """

    subclass_names = []

    def match(string):
        return STRINGBase.match(["BN", "BZ"], string)

    match = staticmethod(match)


class Round_Edit_Desc(STRINGBase):  # R1017
    """
    <round-edit-desc> = RU
                        | RD
                        | RZ
                        | RN
                        | RC
                        | RP

    """

    subclass_names = []

    def match(string):
        return STRINGBase.match(["RU", "RD", "RZ", "RN", "RC", "RP"], string)

    match = staticmethod(match)


class Decimal_Edit_Desc(STRINGBase):  # R1018
    """
    <decimal-edit-desc> = DC
                          | DP
    """

    subclass_names = []

    def match(string):
        return STRINGBase.match(["DC", "DP"], string)

    match = staticmethod(match)


class Char_String_Edit_Desc(Base):  # R1019
    """
    <char-string-edit-desc> = <char-literal-constant>
    """

    subclass_names = ["Char_Literal_Constant"]


#
# SECTION 11
#


class Main_Program(BlockBase):  # R1101 [C1101, C1102, C1103]
    """Fortran 2003 rule R1101

    This class does not cater for the case where there is no
    program-stmt. The separate Main_Program0() class matches this
    situation. See Class Program() method match() for how this is
    implemented.

    main-program is program-stmt
                    [ specification-part ]
                    [ execution-part ]
                    [ internal-subprogram-part ]
                    end-program-stmt

    C1101 In a main-program, the execution-part shall not contain a
    RETURN statement or an ENTRY statement. This is currently not
    checked, see issue #140.

    C1102 The program-name may be included in the end-program-stmt
    only if the optional program-stmt is used and, if included, shall
    be identical to the program-name specified in the program-stmt.

    C1103 An automatic object shall not appear in the
    specification-part (R204) of a main program. This is currently not
    checked, see issue #140.

    """

    subclass_names = []
    use_names = [
        "Program_Stmt",
        "Specification_Part",
        "Execution_Part",
        "Internal_Subprogram_Part",
        "End_Program_Stmt",
    ]

    @staticmethod
    def match(reader):
        """Implements the matching of a main program which has a Program
        statement. See class Main_Program0 for matching without a
        Program Statement. Matching uses `BlockBase` as it conforms to
        the start/end with optional content pattern. `match_names` is
        set to `True` so that different names e.g. `program x` and
        `end program y` will not match.

        :param reader: the Fortran reader containing the line(s) of \
                       code that we are trying to match
        :type reader: :py:class:`fparser.common.readfortran.FortranReaderBase`

        :returns: `None` if there is not match or, if there is a match, \
                  a `tuple` containing a single `list`, with minimum \
                  size 2 and maximum size 5, which contains instances \
                  of the classes that have matched. The first entry in \
                  the list will be a `Program_Stmt` and the last entry \
                  in the list will be an `End_Program_Stmt`. In-between \
                  these two instances will be an optional \
                  `Specification_Part` followed by an optional \
                  `Execution_Part` followed by an optional \
                  `Internal_Subprogram_Part`.
        :rtype: `NoneType` or \
                ([:py:class:`fparser.two.Fortran2003.Program_Stmt`, \
                optional \
                :py:class:`fparser.two.Fortran2003.Specification_Part`, \
                optional \
                :py:class:`fparser.two.Fortran2003.Execution_Part`, \
                optional \
                :py:class:`fparser.two.Fortran2003.Internal_Subprogram_Part`, \
                :py:class:`fparser.two.Fortran2003.End_Program_Stmt`])

        """
        return BlockBase.match(
<<<<<<< HEAD
            Program_Stmt, [Specification_Part, Execution_Part,
                           Internal_Subprogram_Part], End_Program_Stmt,
            reader, match_names=True, strict_order=True, once_only=True)
=======
            Program_Stmt,
            [Specification_Part, Execution_Part, Internal_Subprogram_Part],
            End_Program_Stmt,
            reader,
            match_names=True,
            strict_order=True,
        )
>>>>>>> 527f3447


class Main_Program0(BlockBase):
    """
    Rule 1101 specifies that the opening 'program-stmt' is optional. This
    class handles the special case when it is not supplied and thus
    matches on:

        <main-program> =
                         [ <specification-part> ]
                         [ <execution-part> ]
                         [ <internal-subprogram-part> ]
                         <end-program-stmt>

    C1102 The program-name may be included in the end-program-stmt
    only if the optional program-stmt is used and, if included, shall
    be identical to the program-name specified in the
    program-stmt.

    In this class an end program name is not allowed due to C1102.

    """

    subclass_names = []
    use_names = [
        "Program_Stmt",
        "Specification_Part",
        "Execution_Part",
        "Internal_Subprogram_Part",
        "End_Program_Stmt",
    ]

    @staticmethod
    def match(reader):
        """
        Attempts to match the content in the reader with a program that is
        missing the optional opening program-stmt (R1101). If the match
        is successful, a symbol table named "fparser2:main_program" is
        also created.

        :param reader: Content to check for match
        :type reader: str or instance of :py:class:`FortranReaderBase`

        :return: 2-tuple of (list of matched classes,  None) or None \
                 if no match is found.
        :rtype: (list of matched classes, None) or NoneType

        """
        # For this special case we have to supply a name for the top-level
        # symbol table. We include a ':' so that it is not a valid Fortran
        # name and therefore cannot clash with any routine names.
        table_name = "fparser2:main_program"
        SYMBOL_TABLES.enter_scope(table_name)

        result = BlockBase.match(
            None,
            [Specification_Part, Execution_Part, Internal_Subprogram_Part],
            End_Program_Stmt,
            reader,
        )

        SYMBOL_TABLES.exit_scope()
        if not result:
            # The match failed so remove the associated symbol table
            SYMBOL_TABLES.remove(table_name)

        return result


class Program_Stmt(StmtBase, WORDClsBase):  # R1102
    """
    Fortran 2003 rule R1102
    program-stmt is PROGRAM program-name

    """

    subclass_names = []
    use_names = ["Program_Name"]

    @staticmethod
    def match(string):
        """Implements the matching for a Program Statement. Makes use of
        `WORDClsBase`, as the required match is a string followed by a
        class. The class is made compulsory for the match as the
        PROGRAM keyword is not valid without a program name.

        :param str string: Fortran code to check for a match
        :returns: `None` if there is no match or, if there is a match, \
                  a tuple of size 2 with the first entry being the \
                  string 'PROGRAM' and the second entry being a `Name` \
                  class containing the name of the program.
        :rtype: `NoneType` or ( `str`, \
                :py:class:`fparser.two.Fortran2003.Name` )

        """
        return WORDClsBase.match("PROGRAM", Program_Name, string, require_cls=True)

    def get_name(self):
        """Provides the program name as an instance of the `Name` class.

        :returns: the program name as a :py:class:`Name` class
        :rtype: :py:class:`Name`

        """
        return self.items[1]

    def get_start_name(self):
        """Provides the program name as a string. This is used for matching
        with the equivalent `end program` name if there is one.

        :returns: the program name as a string
        :rtype: str

        """
        return self.get_name().string


class End_Program_Stmt(EndStmtBase):  # R1103
    """
    <end-program-stmt> = END [ PROGRAM [ <program-name> ] ]
    """

    subclass_names = []
    use_names = ["Program_Name"]

    @staticmethod
    def match(string):
        return EndStmtBase.match("PROGRAM", Program_Name, string)


class Module(BlockBase):  # R1104
    """
    <module> = <module-stmt>
                   [ <specification-part> ]
                   [ <module-subprogram-part> ]
                   <end-module-stmt>
    """

    subclass_names = []
    use_names = [
        "Module_Stmt",
        "Specification_Part",
        "Module_Subprogram_Part",
        "End_Module_Stmt",
    ]

    @staticmethod
    def match(reader):
<<<<<<< HEAD
        return BlockBase.match(Module_Stmt,
                               [Specification_Part, Module_Subprogram_Part],
                               End_Module_Stmt, reader, strict_order=True, once_only=True)
=======
        return BlockBase.match(
            Module_Stmt,
            [Specification_Part, Module_Subprogram_Part],
            End_Module_Stmt,
            reader,
        )
>>>>>>> 527f3447


class Module_Stmt(StmtBase, WORDClsBase):  # R1105
    """
    <module-stmt> = MODULE <module-name>
    """

    subclass_names = []
    use_names = ["Module_Name"]

    @staticmethod
    def match(string):
        return WORDClsBase.match("MODULE", Module_Name, string, require_cls=True)

    def get_name(self):
        return self.items[1]


class End_Module_Stmt(EndStmtBase):  # R1106
    """
    <end-module-stmt> = END [ MODULE [ <module-name> ] ]
    """

    subclass_names = []
    use_names = ["Module_Name"]

    @staticmethod
    def match(string):
        return EndStmtBase.match("MODULE", Module_Name, string)


class Module_Subprogram_Part(BlockBase):  # R1107
    """
    <module-subprogram-part> = <contains-stmt>
                                   <module-subprogram>
                                   [ <module-subprogram> ]...
    """

    subclass_names = []
    use_names = ["Contains_Stmt", "Module_Subprogram"]

    @staticmethod
    def match(reader):
        return BlockBase.match(Contains_Stmt, [Module_Subprogram], None, reader)


class Module_Subprogram(Base):  # R1108
    """
    <module-subprogram> = <function-subprogram>
                          | <subroutine-subprogram>
    """

    subclass_names = ["Function_Subprogram", "Subroutine_Subprogram"]


class Use_Stmt(StmtBase):  # pylint: disable=invalid-name
    """
    Fortran 2003 rule R1109

    use-stmt is USE [ [ , module-nature ] :: ] module-name [ , rename-list ]
             or USE [ [ , module-nature ] :: ] module-name ,
                 ONLY : [ only-list ]

    """

    subclass_names = []
    use_names = ["Module_Nature", "Module_Name", "Rename_List", "Only_List"]

    @staticmethod
    def match(string):
        """
        Wrapper for the match method that captures any successfully-matched
        use statements in the symbol table associated with the current scope
        (if there is one).

        :param str string: Fortran code to check for a match.

        :return: 5-tuple containing strings and instances of the classes
                 describing a module (optional module nature, optional
                 double colon delimiter, mandatory module name, optional
                 "ONLY" specification and optional "Rename" or "Only" list)
                 or None if the match fails.
        :rtype: 5-tuple of objects (module name and 4 optional) or NoneType

        """
        result = Use_Stmt._match(string)
        if result:
            table = SYMBOL_TABLES.current_scope
            if table:
                only_list = None
                # TODO #201 we currently ignore any symbol renaming here
                if isinstance(result[4], Only_List):
                    names = walk(result[4], Name)
                    only_list = [name.string for name in names]
                table.add_use_symbols(str(result[2]), only_list)

        return result

    @staticmethod
    def _match(string):
        """
        :param str string: Fortran code to check for a match.

        :return: 5-tuple containing strings and instances of the classes
                 describing a module (optional module nature, optional
                 double colon delimiter, mandatory module name, optional
                 "ONLY" specification and optional "Rename" or "Only" list).
        :rtype: 5-tuple of objects (module name and 4 optional)

        """
        line = string.strip()
        # Incorrect 'USE' statement or line too short
        if line[:3].upper() != "USE":
            return
        line = line[3:]
        # Empty string after 'USE'
        if not line:
            return
        # No separation between 'USE' statement and its specifiers
        if line[0].isalnum():
            return
        line = line.lstrip()
        i = line.find("::")
        nature = None
        dcolon = None
        if i != -1:
            # The nature of the module ("intrinsic" or
            # "non-intrinsic") is specified
            dcolon = "::"
            if line.startswith(","):
                line_nat = line[1:i].strip()
                # Missing Module_Nature between ',' and '::'
                if not line_nat:
                    return
                nature = Module_Nature(line_nat)
            line = line[i + 2 :].lstrip()
            # No Module_Name after 'USE, Module_Nature ::'
            if not line:
                return
        else:
            # Check for missing '::' after Module_Nature
            items = re.findall(r"[\w']+", line)
            for item in items:
                try:
                    nature = Module_Nature(item)
                except NoMatchError:
                    pass
            # Missing '::' after Module_Nature
            if nature is not None:
                return

        position = line.find(",")
        if position == -1:
            return nature, dcolon, Module_Name(line), "", None
        name = line[:position].rstrip()
        # Missing Module_Name before Only_List
        if not name:
            return
        name = Module_Name(name)
        line = line[position + 1 :].lstrip()
        # Missing 'ONLY' specification after 'USE Module_Name,'
        if not line:
            return
        if line[:4].upper() == "ONLY":
            line = line[4:].lstrip()
            if not line:
                # Expected ':' but there is nothing after the 'ONLY'
                # specification
                return
            if line[0] != ":":
                # Expected ':' but there is a different character
                # after the 'ONLY' specification
                return
            line = line[1:].lstrip()
            if not line:
                # Missing Only_List after 'USE Module_Name, ONLY:'
                return nature, dcolon, name, ", ONLY:", None
            return nature, dcolon, name, ", ONLY:", Only_List(line)
        return nature, dcolon, name, ",", Rename_List(line)

    def tostr(self):
        """
        :return: parsed representation of "USE" statement
        :rtype: string
        :raises InternalError: if items array is not the expected size
        :raises InternalError: if items array[2] is not a string or is an \
                               empty string
        :raises InternalError: if items array[3] is 'None' as it should be \
                               a string
        """
        if len(self.items) != 5:
            raise InternalError(
                "Use_Stmt.tostr(). 'Items' should be of size 5 but found "
                "'{0}'.".format(len(self.items))
            )
        if not self.items[2]:
            raise InternalError(
                "Use_Stmt.tostr(). 'Items' entry 2 should "
                "be a module name but it is empty"
            )
        if self.items[3] is None:
            raise InternalError(
                "Use_Stmt.tostr(). 'Items' entry 3 should "
                "be a string but found 'None'"
            )
        usestmt = "USE"
        # Add optional Module_Nature ("INTRINSIC" or "NON_INTRINSIC")
        # followed by a double colon to "USE" statement
        if self.items[0] and self.items[1]:
            usestmt += ", {0} {1}".format(self.items[0], self.items[1])
        # Add optional double colon after "USE" statement without
        # Module_Nature (valid Fortran)
        elif not self.items[0] and self.items[1]:
            usestmt += " {0}".format(self.items[1])
        # Add Module_Name and optional "ONLY" specifier if present
        usestmt += " {0}{1}".format(self.items[2], self.items[3])
        # Add optional Only_List or Rename_List if present
        if self.items[4] is not None:
            usestmt += " {0}".format(self.items[4])
        return usestmt


class Module_Nature(STRINGBase):  # pylint: disable=invalid-name
    """
    R1110

    <module-nature> = INTRINSIC
                      | NON_INTRINSIC
    """

    subclass_names = []

    @staticmethod
    def match(string):
        """
        :param str string: Fortran code to check for a match
        :return: keyword describing module nature ("INTRINSIC" or
                 "NON_INTRINSIC") or nothing if no match is found
        :rtype: string
        """
        return STRINGBase.match(["INTRINSIC", "NON_INTRINSIC"], string)


class Rename(Base):  # R1111
    """
    <rename> = <local-name> => <use-name>
               | OPERATOR(<local-defined-operator>) =>
                 OPERATOR(<use-defined-operator>)
    """

    subclass_names = []
    use_names = [
        "Local_Name",
        "Use_Name",
        "Local_Defined_Operator",
        "Use_Defined_Operator",
    ]

    def match(string):
        s = string.split("=>", 1)
        if len(s) != 2:
            return
        lhs, rhs = s[0].rstrip(), s[1].lstrip()
        if not lhs or not rhs:
            return
        if lhs[:8].upper() == "OPERATOR" and rhs[:8].upper() == "OPERATOR":
            tmp = lhs[8:].lstrip()
            r = rhs[8:].lstrip()
            if tmp and r and tmp[0] + tmp[-1] == "()":
                if r[0] + r[-1] != "()":
                    return
                tmp = tmp[1:-1].strip()
                r = r[1:-1].strip()
                if not tmp or not r:
                    return
                return "OPERATOR", Local_Defined_Operator(tmp), Use_Defined_Operator(r)
        return None, Local_Name(lhs), Use_Name(rhs)

    match = staticmethod(match)

    def tostr(self):
        if not self.items[0]:
            return "%s => %s" % self.items[1:]
        return "%s(%s) => %s(%s)" % (
            self.items[0],
            self.items[1],
            self.items[0],
            self.items[2],
        )


class Only(Base):  # R1112
    """
    <only> = <generic-spec>
             | <only-use-name>
             | <rename>
    """

    subclass_names = ["Generic_Spec", "Only_Use_Name", "Rename"]


class Only_Use_Name(Base):  # R1113
    """
    <only-use-name> = <name>
    """

    subclass_names = ["Name"]


class Local_Defined_Operator(Base):  # R1114
    """
    <local-defined-operator> = <defined-unary-op>
                               | <defined-binary-op>
    """

    subclass_names = ["Defined_Unary_Op", "Defined_Binary_Op"]


class Use_Defined_Operator(Base):  # R1115
    """
    <use-defined-operator> = <defined-unary-op>
                             | <defined-binary-op>
    """

    subclass_names = ["Defined_Unary_Op", "Defined_Binary_Op"]


class Block_Data(BlockBase):  # R1116
    """
    ::
        <block-data> = <block-data-stmt>
                           [ <specification-part> ]
                           <end-block-data-stmt>
    """

    subclass_names = []
    use_names = ["Block_Data_Stmt", "Specification_Part", "End_Block_Data_Stmt"]

    @staticmethod
    def match(reader):
        return BlockBase.match(
            Block_Data_Stmt, [Specification_Part], End_Block_Data_Stmt, reader
        )


class Block_Data_Stmt(StmtBase):  # R1117
    """
    ::
        <block-data-stmt> = BLOCK DATA [ <block-data-name> ]
    """

    subclass_names = []
    use_names = ["Block_Data_Name"]

    @staticmethod
    def match(string):
        if string[:5].upper() != "BLOCK":
            return
        line = string[5:].lstrip()
        if line[:4].upper() != "DATA":
            return
        line = line[4:].lstrip()
        if not line:
            return (None,)
        return (Block_Data_Name(line),)

    def tostr(self):
        if self.items[0] is None:
            return "BLOCK DATA"
        return "BLOCK DATA %s" % self.items

    def get_name(self):
        return self.items[0]


class End_Block_Data_Stmt(EndStmtBase):  # R1118
    """
    ::
        <end-block-data-stmt> = END [ BLOCK DATA [ <block-data-name> ] ]
    """

    subclass_names = []
    use_names = ["Block_Data_Name"]

    @staticmethod
    def match(string):
        return EndStmtBase.match("BLOCK DATA", Block_Data_Name, string)


#
# SECTION 12
#


class Interface_Block(BlockBase):  # R1201
    """
    ::
        <interface-block> = <interface-stmt>
                                [ <interface-specification> ]...
                                <end-interface-stmt>
    """

    subclass_names = []
    use_names = ["Interface_Stmt", "Interface_Specification", "End_Interface_Stmt"]

    @staticmethod
    def match(reader):
        return BlockBase.match(
            Interface_Stmt, [Interface_Specification], End_Interface_Stmt, reader
        )


class Interface_Specification(Base):  # R1202
    """
    <interface-specification> = <interface-body>
                                | <procedure-stmt>
    """

    subclass_names = ["Interface_Body", "Procedure_Stmt"]


class Interface_Stmt(StmtBase):  # R1203
    """
    ::
        <interface-stmt> = INTERFACE [ <generic-spec> ]
                           | ABSTRACT INTERFACE

    Attributes
    ----------
    items : ({Generic_Spec, 'ABSTRACT'},)
    """

    subclass_names = []
    use_names = ["Generic_Spec"]

    @staticmethod
    def match(string):
        if string[:9].upper() == "INTERFACE":
            line = string[9:].strip()
            if not line:
                return (None,)
            return (Generic_Spec(line),)
        if string[:8].upper() == "ABSTRACT":
            line = string[8:].strip()
            if line.upper() == "INTERFACE":
                return ("ABSTRACT",)

    def tostr(self):
        if self.items[0] == "ABSTRACT":
            return "ABSTRACT INTERFACE"
        if self.items[0] is None:
            return "INTERFACE"
        return "INTERFACE %s" % (self.items[0])


class End_Interface_Stmt(EndStmtBase):  # R1204
    """
    ::
        <end-interface-stmt> = END INTERFACE [ <generic-spec> ]

    Attributes
    ----------
    items : (Generic_Spec, )
    """

    subclass_names = []
    use_names = ["Generic_Spec"]

    def match(string):
        return EndStmtBase.match(
            "INTERFACE", Generic_Spec, string, require_stmt_type=True
        )

    match = staticmethod(match)


class Function_Body(BlockBase):
    """
    ::
        <function-body> = <function-stmt>
                            [ <specification-part> ]
                          <end-function-stmt>
    """

    subclass_names = []
    use_names = ["Function_Stmt", "Specification_Part", "End_Function_Stmt"]

    @staticmethod
    def match(reader):
        return BlockBase.match(
            Function_Stmt, [Specification_Part], End_Function_Stmt, reader
        )


class Subroutine_Body(BlockBase):
    """
    ::
        <subroutine-body> = <subroutine-stmt>
                            [ <specification-part> ]
                          <end-subroutine-stmt>
    """

    subclass_names = []
    use_names = ["Subroutine_Stmt", "Specification_Part", "End_Subroutine_Stmt"]

    @staticmethod
    def match(reader):
        return BlockBase.match(
            Subroutine_Stmt, [Specification_Part], End_Subroutine_Stmt, reader
        )


class Interface_Body(Base):  # R1205
    """
    ::
        <interface-body> = <function-body> | <subroutine-body>

    See also
    --------
    Function_Body, Subroutine_Body
    """

    subclass_names = ["Function_Body", "Subroutine_Body"]
    use_names = []


class Procedure_Stmt(StmtBase):  # R1206
    """
    ::
        <procedure-stmt> = [ MODULE ] PROCEDURE <procedure-name-list>

    Attributes
    ----------
    items : (Procedure_Name_List, )
    """

    subclass_names = []
    use_names = ["Procedure_Name_List"]

    @staticmethod
    def match(string):
        if string[:6].upper() == "MODULE":
            line = string[6:].lstrip()
        else:
            line = string
        if line[:9].upper() != "PROCEDURE":
            return
        line = line[9:].lstrip()
        return (Procedure_Name_List(line),)

    def tostr(self):
        return "MODULE PROCEDURE %s" % (self.items[0])


class Generic_Spec(Base):  # R1207
    """
    ::
        <generic-spec> = <generic-name>
                         | OPERATOR ( <defined-operator> )
                         | ASSIGNMENT ( = )
                         | <dtio-generic-spec>
    Attributes
    ----------
    items : ({'OPERATOR', 'ASSIGNMENT'}, {Defined_Operator, '='})
    """

    subclass_names = ["Generic_Name", "Dtio_Generic_Spec"]
    use_names = ["Defined_Operator"]

    @staticmethod
    def match(string):
        if string[:8].upper() == "OPERATOR":
            line = string[8:].lstrip()
            if not line or line[0] != "(" or line[-1] != ")":
                return
            return "OPERATOR", Defined_Operator(line[1:-1].strip())
        if string[:10].upper() == "ASSIGNMENT":
            line = string[10:].lstrip()
            if not line or line[0] != "(" or line[-1] != ")":
                return
            if line[1:-1].strip() == "=":
                return "ASSIGNMENT", "="

    def tostr(self):
        return "%s(%s)" % (self.items)


class Dtio_Generic_Spec(Base):  # R1208
    """
    ::
        <dtio-generic-spec> = READ ( FORMATTED )
                              | READ ( UNFORMATTED )
                              | WRITE ( FORMATTED )
                              | WRITE ( UNFORMATTED )
    Attributes
    ----------
    items : (str, )
    """

    subclass_names = []

    @staticmethod
    def match(string):
        for rw in ["READ", "WRITE"]:
            if string[: len(rw)].upper() == rw:
                line = string[len(rw) :].lstrip()
                if not line:
                    return
                if line[0] != "(" or line[-1] != ")":
                    return
                line = line[1:-1].strip().upper()
                if line in ["FORMATTED", "UNFORMATTED"]:
                    return ("%s(%s)" % (rw, line),)

    def tostr(self):
        return "%s" % (self.items[0])


class Import_Stmt(StmtBase, WORDClsBase):  # pylint: disable=invalid-name
    """
    Fortran 2003 rule R1209
    import-stmt is IMPORT [[ :: ] import-name-list ]

    C1210 (R1209) The IMPORT statement is allowed only in an
    interface-body. Note, this constraint is not currently enforced.

    C1211 (R1209) Each import-name shall be the name of an entity in
    the host scoping unit. This constraint is not currently enforced
    and can not be generally enforced as the name may come from a use
    statement without an only clause.

    """

    subclass_names = []
    use_names = ["Import_Name_List"]
    tostr = WORDClsBase.tostr_a

    @staticmethod
    def match(string):
        """
        Implements the matching for the import-stmt rule.

        Makes use of the WORDClsBase base class.

        :param str string: the string to match.

        :returns: None if there is no match, otherwise a tuple of size \
            2 containing the string `IMPORT` as the first entry and \
            an object of type `Import_Name_List` if names are \
            specified in the string or `None` if not.

        :rtype: None, or (str, \
            :py:class:`fparser.two.Fortran2003.Import_Name_List`) or \
            (str, None)

        """
        return WORDClsBase.match(
            "IMPORT", Import_Name_List, string, colons=True, require_cls=False
        )


class External_Stmt(StmtBase, WORDClsBase):  # R1210
    """
    <external-stmt> = EXTERNAL [ :: ] <external-name-list>
    """

    subclass_names = []
    use_names = ["External_Name_List"]

    def match(string):
        return WORDClsBase.match(
            "EXTERNAL", External_Name_List, string, colons=True, require_cls=True
        )

    match = staticmethod(match)
    tostr = WORDClsBase.tostr_a


class Procedure_Declaration_Stmt(StmtBase):  # R1211
    """
    ::
        <procedure-declaration-stmt> = PROCEDURE ( [ <proc-interface> ] )
            [ [ , <proc-attr-spec> ]... :: ] <proc-decl-list>

    Attributes
    ----------
    items : (Proc_Interface, Proc_Attr_Spec_List, Proc_Decl_List)
    """

    subclass_names = []
    use_names = ["Proc_Interface", "Proc_Attr_Spec_List", "Proc_Decl_List"]

    @staticmethod
    def match(string):
        if string[:9].upper() != "PROCEDURE":
            return
        line = string[9:].lstrip()
        if not line.startswith("("):
            return
        line, repmap = string_replace_map(line)
        i = line.find(")")
        if i == -1:
            return
        tmp = line[1:i].strip()
        proc_interface = Proc_Interface(repmap(tmp)) if tmp else None
        line = line[i + 1 :].lstrip()
        i = line.find("::")
        proc_attr_spec_list = None
        if i != -1:
            tmp = line[:i].rstrip()
            if tmp and tmp[0] == ",":
                proc_attr_spec_list = Proc_Attr_Spec_List(repmap(tmp[1:].lstrip()))
            line = line[i + 2 :].lstrip()
        return proc_interface, proc_attr_spec_list, Proc_Decl_List(repmap(line))

    def tostr(self):
        r = "PROCEDURE"
        if self.items[0] is not None:
            r += "(%s)" % (self.items[0])
        else:
            r += "()"
        if self.items[1] is not None:
            r += ", %s ::" % (self.items[1])
        return "%s %s" % (r, self.items[2])


class Proc_Interface(Base):  # R1212
    """
    <proc-interface> = <interface-name>
                       | <declaration-type-spec>
    """

    subclass_names = ["Interface_Name", "Declaration_Type_Spec"]


class Proc_Attr_Spec(Base):  # R1213
    """
        <proc-attr-spec> = <access-spec>
                           | <proc-language-binding-spec>
                           | INTENT ( <intent-spec> )
                           | OPTIONAL
                           | POINTER
                           | PROTECTED
                           | SAVE

    Attributes
    ----------
    items : ({'INTENT', 'OPTIONAL', 'POINTER', 'PROTECTED', 'SAVE'}, Intent_Spec)
    """

    subclass_names = ["Access_Spec", "Proc_Language_Binding_Spec"]
    use_names = ["Intent_Spec"]

    @staticmethod
    def match(string):
        """
        Matches procedure arguments.

        :param str string: Candidate string.
        :return: Discovered arguments.
        :rtype: tuple, str or None
        """
        if string[:6].upper() == "INTENT":
            line = string[6:].lstrip()
            if not line:
                return
            if line[0] != "(" or line[-1] != ")":
                return
            return "INTENT", Intent_Spec(line[1:-1].strip())
        if len(string) == 8 and string.upper() == "OPTIONAL":
            return "OPTIONAL", None
        if len(string) == 7 and string.upper() == "POINTER":
            return "POINTER", None
        if len(string) == 9 and string.upper() == "PROTECTED":
            return "PROTECTED", None
        if len(string) == 4 and string.upper() == "SAVE":
            return "SAVE", None

    def tostr(self):
        if self.items[1] is None:
            return "%s" % (self.items[0])
        return "%s(%s)" % (self.items)


class Proc_Decl(BinaryOpBase):  # R1214
    """
    ::
        <proc-decl> = <procedure-entity-name> [ => <null-init> ]

    Attributes
    ----------
    items : (Procedure_Entity_Name, Null_Init)
    """

    subclass_names = ["Procedure_Entity_Name"]
    use_names = ["Null_Init"]

    def match(string):
        return BinaryOpBase.match(Procedure_Entity_Name, "=>", Null_Init, string)

    match = staticmethod(match)


class Interface_Name(Base):  # R1215
    """
    <interface-name> = <name>
    """

    subclass_names = ["Name"]


class Intrinsic_Stmt(StmtBase, WORDClsBase):  # R1216
    """
    <intrinsic-stmt> = INTRINSIC [ :: ] <intrinsic-procedure-name-list>
    """

    subclass_names = []
    use_names = ["Intrinsic_Procedure_Name_List"]

    def match(string):
        return WORDClsBase.match(
            "INTRINSIC",
            Intrinsic_Procedure_Name_List,
            string,
            colons=True,
            require_cls=True,
        )

    match = staticmethod(match)
    tostr = WORDClsBase.tostr_a


class Function_Reference(CallBase):  # R1217
    """
    <function-reference> = <procedure-designator>
        ( [ <actual-arg-spec-list> ] )
    """

    subclass_names = []
    use_names = ["Procedure_Designator", "Actual_Arg_Spec_List"]

    def match(string):
        return CallBase.match(Procedure_Designator, Actual_Arg_Spec_List, string)

    match = staticmethod(match)


class Intrinsic_Name(STRINGBase):  # No explicit rule
    """Represents the name of a Fortran intrinsic function.

    All generic intrinsic names are specified as keys in the
    `generic_function_names` dictionary, with their values indicating
    the minimum and maximum number of arguments allowed for this
    intrinsic function. A `-1` indicates an unlimited number of
    arguments. The names are split into the categories specified in
    the Fortran2003 specification document.

    All specific intrinsic names (which have a different name to their
    generic counterpart) are specified as keys in the
    `specific_function_names` dictionary, with their values indicating
    which generic function they are associated with.

    """

    numeric_names = {
        "ABS": {"min": 1, "max": 1},
        "AIMAG": {"min": 1, "max": 1},
        "AINT": {"min": 1, "max": 2},
        "ANINT": {"min": 1, "max": 2},
        "CEILING": {"min": 1, "max": 2},
        "CMPLX": {"min": 1, "max": 3},
        "CONJG": {"min": 1, "max": 1},
        "DBLE": {"min": 1, "max": 1},
        "DIM": {"min": 2, "max": 2},
        "DPROD": {"min": 2, "max": 2},
        "FLOOR": {"min": 1, "max": 2},
        "INT": {"min": 1, "max": 2},
        "MAX": {"min": 2, "max": None},
        "MIN": {"min": 2, "max": None},
        "MOD": {"min": 2, "max": 2},
        "MODULO": {"min": 2, "max": 2},
        "NINT": {"min": 1, "max": 2},
        "REAL": {"min": 1, "max": 2},
        "SIGN": {"min": 2, "max": 2},
    }

    mathematical_names = {
        "ACOS": {"min": 1, "max": 1},
        "ASIN": {"min": 1, "max": 1},
        "ATAN": {"min": 1, "max": 1},
        "ATAN2": {"min": 2, "max": 2},
        "COS": {"min": 1, "max": 1},
        "COSH": {"min": 1, "max": 1},
        "EXP": {"min": 1, "max": 1},
        "LOG": {"min": 1, "max": 1},
        "LOG10": {"min": 1, "max": 1},
        "SIN": {"min": 1, "max": 1},
        "SINH": {"min": 1, "max": 1},
        "SQRT": {"min": 1, "max": 1},
        "TAN": {"min": 1, "max": 1},
        "TANH": {"min": 1, "max": 1},
    }

    # Removed max and min from this dictionary as they already appear
    # in numeric_function_names.
    character_names = {
        "ACHAR": {"min": 1, "max": 2},
        "ADJUSTL": {"min": 1, "max": 1},
        "ADJUSTR": {"min": 1, "max": 1},
        "CHAR": {"min": 1, "max": 2},
        "IACHAR": {"min": 1, "max": 2},
        "ICHAR": {"min": 1, "max": 2},
        "INDEX": {"min": 2, "max": 4},
        "LEN_TRIM": {"min": 1, "max": 2},
        "LGE": {"min": 2, "max": 2},
        "LGT": {"min": 2, "max": 2},
        "LLE": {"min": 2, "max": 2},
        "LLT": {"min": 2, "max": 2},
        "REPEAT": {"min": 2, "max": 2},
        "SCAN": {"min": 2, "max": 4},
        "TRIM": {"min": 1, "max": 1},
        "VERIFY": {"min": 2, "max": 4},
    }

    kind_names = {
        "KIND": {"min": 1, "max": 1},
        "SELECTED_CHAR_KIND": {"min": 1, "max": 1},
        "SELECTED_INT_KIND": {"min": 1, "max": 1},
        "SELECTED_REAL_KIND": {"min": 1, "max": 2},
    }

    miscellaneous_type_conversion_names = {
        "LOGICAL": {"min": 1, "max": 2},
        "TRANSFER": {"min": 2, "max": 3},
    }

    numeric_inquiry_names = {
        "DIGITS": {"min": 1, "max": 1},
        "EPSILON": {"min": 1, "max": 1},
        "HUGE": {"min": 1, "max": 1},
        "MAXEXPONENT": {"min": 1, "max": 1},
        "MINEXPONENT": {"min": 1, "max": 1},
        "PRECISION": {"min": 1, "max": 1},
        "RADIX": {"min": 1, "max": 1},
        "RANGE": {"min": 1, "max": 1},
        "TINY": {"min": 1, "max": 1},
    }

    array_inquiry_names = {
        "LBOUND": {"min": 1, "max": 3},
        "SHAPE": {"min": 1, "max": 2},
        "SIZE": {"min": 1, "max": 3},
        "UBOUND": {"min": 1, "max": 3},
    }

    other_inquiry_names = {
        "ALLOCATED": {"min": 1, "max": 1},
        "ASSOCIATED": {"min": 1, "max": 2},
        "BIT_SIZE": {"min": 1, "max": 1},
        "EXTENDS_TYPE_OF": {"min": 2, "max": 2},
        "LEN": {"min": 1, "max": 2},
        "NEW_LINE": {"min": 1, "max": 1},
        "PRESENT": {"min": 1, "max": 1},
        "SAME_TYPE_AS": {"min": 2, "max": 2},
    }

    bit_manipulation_names = {
        "BTEST": {"min": 2, "max": 2},
        "IAND": {"min": 2, "max": 2},
        "IBCLR": {"min": 2, "max": 2},
        "IBITS": {"min": 3, "max": 3},
        "IBSET": {"min": 2, "max": 2},
        "IEOR": {"min": 2, "max": 2},
        "IOR": {"min": 2, "max": 2},
        "ISHFT": {"min": 2, "max": 2},
        "ISHFTC": {"min": 2, "max": 3},
        "MVBITS": {"min": 5, "max": 5},
        "NOT": {"min": 1, "max": 1},
    }

    floating_point_manipulation_names = {
        "EXPONENT": {"min": 1, "max": 1},
        "FRACTION": {"min": 1, "max": 1},
        "NEAREST": {"min": 2, "max": 2},
        "RRSPACING": {"min": 1, "max": 1},
        "SCALE": {"min": 2, "max": 2},
        "SET_EXPONENT": {"min": 2, "max": 2},
        "SPACING": {"min": 1, "max": 1},
    }

    vector_and_matrix_multiply_names = {
        "DOT_PRODUCT": {"min": 2, "max": 2},
        "MATMUL": {"min": 2, "max": 2},
    }

    array_reduction_names = {
        "ALL": {"min": 1, "max": 2},
        "ANY": {"min": 1, "max": 2},
        "COUNT": {"min": 1, "max": 3},
        "MAXVAL": {"min": 1, "max": 3},
        "MINVAL": {"min": 1, "max": 3},
        "PRODUCT": {"min": 1, "max": 3},
        "SUM": {"min": 1, "max": 3},
    }

    array_construction_names = {
        "CSHIFT": {"min": 2, "max": 3},
        "EOSHIFT": {"min": 2, "max": 4},
        "MERGE": {"min": 3, "max": 3},
        "PACK": {"min": 2, "max": 3},
        "RESHAPE": {"min": 2, "max": 4},
        "SPREAD": {"min": 3, "max": 3},
        "TRANSPOSE": {"min": 1, "max": 1},
        "UNPACK": {"min": 3, "max": 3},
    }

    array_location_names = {
        "MAXLOC": {"min": 1, "max": 4},
        "MINLOC": {"min": 1, "max": 4},
    }

    null_names = {"NULL": {"min": 0, "max": 1}}

    allocation_transfer_names = {"MOVE_ALLOC": {"min": 2, "max": 2}}

    random_number_names = {
        "RANDOM_NUMBER": {"min": 1, "max": 1},
        "RANDOM_SEED": {"min": 0, "max": 3},
    }

    system_environment_names = {
        "COMMAND_ARGUMENT_COUNT": {"min": 0, "max": 0},
        "CPU_TIME": {"min": 1, "max": 1},
        "DATE_AND_TIME": {"min": 0, "max": 4},
        "GET_COMMAND": {"min": 0, "max": 3},
        "GET_COMMAND_ARGUMENT": {"min": 1, "max": 4},
        "GET_ENVIRONMENT_VARIABLE": {"min": 1, "max": 5},
        "IS_IOSTAT_END": {"min": 1, "max": 1},
        "IS_IOSTAT_EOR": {"min": 1, "max": 1},
        "SYSTEM_CLOCK": {"min": 0, "max": 3},
    }

    # A map from specific function names to their generic equivalent.
    specific_function_names = {
        "ALOG": "LOG",
        "ALOG10": "LOG10",
        "AMAX0": "MAX",
        "AMAX1": "MAX",
        "AMIN0": "MIN",
        "AMIN1": "MIN",
        "AMOD": "MOD",
        "CABS": "ABS",
        "CCOS": "COS",
        "CEXP": "EXP",
        "CLOG": "LOG",
        "CSIN": "SIN",
        "CSQRT": "SQRT",
        "DABS": "ABS",
        "DACOS": "ACOS",
        "DASIN": "ASIN",
        "DATAN": "ATAN",
        "DATAN2": "ATAN2",
        "DCOS": "COS",
        "DCOSH": "COSH",
        "DDIM": "DIM",
        "DEXP": "EXP",
        "DINT": "AINT",
        "DLOG": "LOG",
        "DLOG10": "LOG10",
        "DMAX1": "MAX",
        "DMIN1": "MIN",
        "DMOD": "MOD",
        "DNINT": "ANINT",
        "DSIGN": "SIGN",
        "DSIN": "SIN",
        "DSINH": "SINH",
        "DSQRT": "SQRT",
        "DTAN": "TAN",
        "DTANH": "TANH",
        "FLOAT": "REAL",
        "IABS": "ABS",
        "IDIM": "DIM",
        "IDINT": "INT",
        "IDNINT": "NINT",
        "IFIX": "INT",
        "ISIGN": "SIGN",
        "MAX0": "MAX",
        "MAX1": "MAX",
        "MIN0": "MIN",
        "MIN1": "MIN",
        "SNGL": "REAL",
    }

    generic_function_names = {}
    generic_function_names.update(numeric_names)
    generic_function_names.update(mathematical_names)
    generic_function_names.update(character_names)
    generic_function_names.update(kind_names)
    generic_function_names.update(miscellaneous_type_conversion_names)
    generic_function_names.update(numeric_inquiry_names)
    generic_function_names.update(array_inquiry_names)
    generic_function_names.update(other_inquiry_names)
    generic_function_names.update(bit_manipulation_names)
    generic_function_names.update(floating_point_manipulation_names)
    generic_function_names.update(vector_and_matrix_multiply_names)
    generic_function_names.update(array_reduction_names)
    generic_function_names.update(array_construction_names)
    generic_function_names.update(array_location_names)
    generic_function_names.update(null_names)
    generic_function_names.update(allocation_transfer_names)
    generic_function_names.update(random_number_names)
    generic_function_names.update(system_environment_names)

    # A list of all function names
    function_names = list(generic_function_names.keys()) + list(
        specific_function_names.keys()
    )

    subclass_names = []

    @staticmethod
    def match(string):
        """Attempt to match the input `string` with the intrinsic function
        names defined in `generic_function_names` or
        `specific_function_names`. If there is a match the resultant
        string will be converted to upper case.

        :param str string: The pattern to be matched.

        :returns: A tuple containing the matched string (converted to \
        upper case) if there is a match or None if there is not.
        :rtype: (str,) or NoneType

        """
        return STRINGBase.match(Intrinsic_Name.function_names, string)


class Intrinsic_Function_Reference(CallBase):  # No explicit rule
    """Represents Fortran intrinsics.

    function-reference is intrinsic-name ( [ actual-arg-spec-list ] )

    """

    subclass_names = []
    use_names = ["Intrinsic_Name", "Actual_Arg_Spec_List"]

    @staticmethod
    def match(string):
        """Match the string as an intrinsic function. Also check that the
        number of arguments provided matches the number expected by
        the intrinsic.

        :param str string: the string to match with the pattern rule.

        :return: a tuple of size 2 containing the name of the \
        intrinsic and its arguments if there is a match, or None if \
        there is not.
        :rtype: (:py:class:`fparser.two.Fortran2003.Intrinsic_Name`, \
        :py:class:`fparser.two.Fortran2003.Actual_Arg_Spec_List`) or \
        NoneType

        :raises InternalSyntaxError: If the number of arguments \
        provided does not match the number of arguments expected by \
        the intrinsic.

        """
        result = CallBase.match(Intrinsic_Name, Actual_Arg_Spec_List, string)
        if result:
            # There is a match so check the number of args provided
            # matches the number of args expected by the intrinsic.
            function_name = str(result[0])
            function_args = result[1]

            # Check that that this name is not being shadowed (i.e. overridden)
            # by a symbol in scope at this point.
            table = SYMBOL_TABLES.current_scope
            try:
                table.lookup(function_name)
                # We found a matching name so refuse to match this intrinsic.
                return None
            except (KeyError, AttributeError):
                # There is either no matching name in the table or we have
                # no current scoping region.
                pass

            # This if/else will not be needed once issue #170 has been
            # addressed.
            if isinstance(function_args, Actual_Arg_Spec_List):
                nargs = len(function_args.items)
            elif function_args is None:
                nargs = 0
            else:
                nargs = 1

            if function_name in Intrinsic_Name.specific_function_names.keys():
                # If this is a specific function then use its generic
                # name to test min and max number of arguments.
                test_name = Intrinsic_Name.specific_function_names[function_name]
            else:
                test_name = function_name

            min_nargs = Intrinsic_Name.generic_function_names[test_name]["min"]
            max_nargs = Intrinsic_Name.generic_function_names[test_name]["max"]

            if max_nargs is None:
                if nargs < min_nargs:
                    # None indicates an unlimited number of arguments
                    raise InternalSyntaxError(
                        "Intrinsic '{0}' expects at least {1} args but found "
                        "{2}.".format(function_name, min_nargs, nargs)
                    )
                # The number of arguments is valid. Return here as
                # further tests will fail due to max_args being
                # None.
                return result
            if min_nargs == max_nargs and nargs != min_nargs:
                raise InternalSyntaxError(
                    "Intrinsic '{0}' expects {1} arg(s) but found {2}."
                    "".format(function_name, min_nargs, nargs)
                )
            if min_nargs < max_nargs and (nargs < min_nargs or nargs > max_nargs):
                raise InternalSyntaxError(
                    "Intrinsic '{0}' expects between {1} and {2} args but "
                    "found {3}.".format(function_name, min_nargs, max_nargs, nargs)
                )
        return result


class Call_Stmt(StmtBase):  # R1218
    """
        <call-stmt> = CALL <procedure-designator>
                      [ ( [ <actual-arg-spec-list> ] ) ]

    Attributes
    ----------
    items : (Procedure_Designator, Actual_Arg_Spec_List)
    """

    subclass_names = []
    use_names = ["Procedure_Designator", "Actual_Arg_Spec_List"]

    def match(string):
        if string[:4].upper() != "CALL":
            return
        line, repmap = string_replace_map(string[4:].lstrip())
        if line.endswith(")"):
            i = line.rfind("(")
            if i == -1:
                return
            args = repmap(line[i + 1 : -1].strip())
            if args:
                return (
                    Procedure_Designator(repmap(line[:i].rstrip())),
                    Actual_Arg_Spec_List(args),
                )
            return Procedure_Designator(repmap(line[:i].rstrip())), None
        return Procedure_Designator(string[4:].lstrip()), None

    match = staticmethod(match)

    def tostr(self):
        if self.items[1] is None:
            return "CALL %s" % (self.items[0])
        return "CALL %s(%s)" % self.items


class Procedure_Designator(BinaryOpBase):  # R1219
    """
    <procedure-designator> = <procedure-name>
                             | <proc-component-ref>
                             | <data-ref> % <binding-name>
    """

    subclass_names = ["Procedure_Name", "Proc_Component_Ref"]
    use_names = ["Data_Ref", "Binding_Name"]

    def match(string):
        return BinaryOpBase.match(
            Data_Ref, pattern.percent_op.named(), Binding_Name, string
        )

    match = staticmethod(match)


class Actual_Arg_Spec(KeywordValueBase):  # R1220
    """
    <actual-arg-spec> = [ <keyword> = ] <actual-arg>
    """

    subclass_names = ["Actual_Arg"]
    use_names = ["Keyword"]

    @staticmethod
    def match(string):
        return KeywordValueBase.match(Keyword, Actual_Arg, string)


class Actual_Arg(Base):  # R1221
    """
    <actual-arg> = <expr>
                 | <variable>
                 | <procedure-name>
                 | <proc-component-ref>
                 | <alt-return-spec>
    """

    subclass_names = [
        "Expr",
        "Procedure_Name",
        "Proc_Component_Ref",
        "Alt_Return_Spec",
        "Variable",
    ]


class Alt_Return_Spec(Base):  # R1222
    """
    <alt-return-spec> = * <label>
    """

    subclass_names = []
    use_names = ["Label"]

    def match(string):
        if not string.startswith("*"):
            return
        line = string[1:].lstrip()
        if not line:
            return
        return (Label(line),)

    match = staticmethod(match)

    def tostr(self):
        return "*%s" % (self.items[0])


class Function_Subprogram(BlockBase):  # R1223
    """
    <function-subprogram> = <function-stmt>
                               [ <specification-part> ]
                               [ <execution-part> ]
                               [ <internal-subprogram-part> ]
                            <end-function-stmt>
    """

    subclass_names = []
    use_names = [
        "Function_Stmt",
        "Specification_Part",
        "Execution_Part",
        "Internal_Subprogram_Part",
        "End_Function_Stmt",
    ]

    @staticmethod
    def match(reader):
<<<<<<< HEAD
        return BlockBase.match(Function_Stmt,
                               [Specification_Part,
                                Execution_Part,
                                Internal_Subprogram_Part],
                               End_Function_Stmt,
                               reader, strict_order=True, once_only=True)
=======
        return BlockBase.match(
            Function_Stmt,
            [Specification_Part, Execution_Part, Internal_Subprogram_Part],
            End_Function_Stmt,
            reader,
        )
>>>>>>> 527f3447


class Function_Stmt(StmtBase):  # R1224
    """
    <function-stmt> = [ <prefix> ] FUNCTION <function-name>
                      ( [ <dummy-arg-name-list> ] ) [ <suffix> ]

    C1242 (R1227) A prefix shall not specify ELEMENTAL if
    proc-language-binding-spec appears in the function-stmt or
    subroutine-stmt. The spec associates this constraint with R1227
    but it needs to be checked here.

    """

    subclass_names = []
    use_names = ["Prefix", "Function_Name", "Dummy_Arg_Name_List", "Suffix"]

    @staticmethod
    def match(string):
        line, repmap = string_replace_map(string)
        m = pattern.function.search(line)
        if m is None:
            return
        prefix = line[: m.start()].rstrip() or None
        if prefix is not None:
            prefix = Prefix(repmap(prefix))
        line = line[m.end() :].lstrip()
        m = pattern.name.match(line)
        if m is None:
            return
        name = Function_Name(m.group())
        line = line[m.end() :].lstrip()
        if not line.startswith("("):
            return
        i = line.find(")")
        if i == -1:
            return
        dummy_args = line[1:i].strip() or None
        if dummy_args is not None:
            dummy_args = Dummy_Arg_List(repmap(dummy_args))
        line = line[i + 1 :].lstrip()
        suffix = None
        if line:
            suffix = Suffix(repmap(line))
        if suffix:
            # A suffix may or may not contain a binding spec.
            binding_spec = walk(suffix, Language_Binding_Spec)
            # Check that we conform to C1242.
            if not c1242_valid(prefix, binding_spec):
                return None
        return prefix, name, dummy_args, suffix

    def tostr(self):
        prefix, name, dummy_args, suffix = self.items
        if prefix is not None:
            s = "%s FUNCTION %s" % (prefix, name)
        else:
            s = "FUNCTION %s" % (name)
        if dummy_args is not None:
            s += "(%s)" % (dummy_args)
        else:
            s += "()"
        if suffix is not None:
            s += " %s" % (suffix)
        return s

    def get_name(self):
        """Provides the function name as an instance of the :py:class:`Name` class.

        :rtype: :py:class:`Name`
        """
        return self.items[1]


class Proc_Language_Binding_Spec(Base):  # 1225
    """
    <proc-language-binding-spec> = <language-binding-spec>
    """

    subclass_names = ["Language_Binding_Spec"]


class Dummy_Arg_Name(Base):  # R1226
    """
    <dummy-arg-name> = <name>
    """

    subclass_names = ["Name"]


class Prefix(SequenceBase):
    """Fortran2003 rule R1227

    prefix is prefix-spec [ prefix-spec ] ...

    C1240 (R1227) A prefix shall contain at most one of each
    prefix-spec. Checked below.

    C1241 (R1227) A prefix shall not specify both ELEMENTAL and
    RECURSIVE. Checked below.

    C1242 (R1227) A prefix shall not specify ELEMENTAL if
    proc-language-binding-spec appears in the function-stmt or
    subroutine-stmt. This constraint can not be checked here, it is
    checked in R1224 and R1232.

    """

    subclass_names = []

    @staticmethod
    def match(string):
        """Match a space separated list of Prefix_Spec objects. Objects may be
        separated by 1 or more spaces.

        :returns: A tuple of size 2 containing the separator and a \
        tuple containing one or more Prefix_Spec objects if there is a \
        match and None if not.

        :rtype: (str, (:class:py:`fparser.two.Fortran2003.Prefix_Spec`,)) \
        or NoneType

        """
        start_match_list = []
        end_match_list = []
        decl_spec_list = []
        keyword_list = []
        split = string.split()
        # Match prefix-spec (apart from declaration-type-spec) from
        # the left end of the string. These can be tokenised with a
        # simple split as they are guaranteed to not contain any
        # whitespace (as they are keywords).
        while split and split[0].upper() in Prefix_Spec.keywords:
            start_match_list.append(Prefix_Spec(split[0]))
            keyword_list.append(split[0].upper())
            split = split[1:]
        # Match prefix-spec (apart from declaration-type-spec) from
        # the right end of the string.
        while split and split[-1].upper() in Prefix_Spec.keywords:
            end_match_list.insert(0, Prefix_Spec(split[-1]))
            keyword_list.append(split[-1].upper())
            split = split[:-1]
        # What is remaining must be a declaration-type-spec (or is
        # empty) as only one of each prefix-spec is allowed in a
        # prefix (C1240). This may contain internal white space so
        # join the remaining parts together.
        remaining = " ".join(split)
        if remaining:
            decl_spec_list = [Declaration_Type_Spec(remaining)]
        if len(set(keyword_list)) != len(keyword_list):
            # C1240 A prefix shall contain at most one of each
            # prefix-spec. No need to check declaration-type-spec as
            # that is limited to at most one by design.
            return None
        if "ELEMENTAL" in keyword_list and "RECURSIVE" in keyword_list:
            # C1241 A prefix shall not specify both ELEMENTAL and RECURSIVE.
            return None
        result_list = start_match_list + decl_spec_list + end_match_list
        if result_list:
            return " ", tuple(result_list)
        # A prefix must contain at least one prefix-spec.
        return None


class Prefix_Spec(STRINGBase):  # R1228
    """
    <prefix-spec> = <declaration-type-spec>
                    | ELEMENTAL
                    | IMPURE
                    | MODULE
                    | PURE
                    | RECURSIVE
    """

    subclass_names = ["Declaration_Type_Spec"]
    # issue #221. IMPURE and MODULE are Fortran2008.
    keywords = ["ELEMENTAL", "IMPURE", "MODULE", "PURE", "RECURSIVE"]

    def match(string):
        """
        Matches procedure prefixes.

        :param str string: Candidate string.
        :return: Discovered prefix.
        :rtype: str
        """
        return STRINGBase.match(Prefix_Spec.keywords, string)

    match = staticmethod(match)


class Suffix(Base):  # R1229
    """
    <suffix> = <proc-language-binding-spec> [ RESULT ( <result-name> ) ]
               | RESULT ( <result-name> ) [ <proc-language-binding-spec> ]
    """

    subclass_names = ["Proc_Language_Binding_Spec"]
    use_names = ["Result_Name"]

    def match(string):
        if string[:6].upper() == "RESULT":
            line = string[6:].lstrip()
            if not line.startswith("("):
                return
            i = line.find(")")
            if i == -1:
                return
            name = line[1:i].strip()
            if not name:
                return
            line = line[i + 1 :].lstrip()
            if line:
                return Result_Name(name), Proc_Language_Binding_Spec(line)
            return Result_Name(name), None
        if not string.endswith(")"):
            return
        i = string.rfind("(")
        if i == -1:
            return
        name = string[i + 1 : -1].strip()
        if not name:
            return
        line = string[:i].rstrip()
        if line[-6:].upper() != "RESULT":
            return
        line = line[:-6].rstrip()
        if not line:
            return
        return Result_Name(name), Proc_Language_Binding_Spec(line)

    match = staticmethod(match)

    def tostr(self):
        if self.items[1] is None:
            return "RESULT(%s)" % (self.items[0])
        return "RESULT(%s) %s" % self.items


class End_Function_Stmt(EndStmtBase):  # R1230
    """
    <end-function-stmt> = END [ FUNCTION [ <function-name> ] ]
    """

    subclass_names = []
    use_names = ["Function_Name"]

    def match(string):
        return EndStmtBase.match("FUNCTION", Function_Name, string)

    match = staticmethod(match)


class Subroutine_Subprogram(BlockBase):  # R1231
    """
    <subroutine-subprogram> = <subroutine-stmt>
                                 [ <specification-part> ]
                                 [ <execution-part> ]
                                 [ <internal-subprogram-part> ]
                              <end-subroutine-stmt>
    """

    subclass_names = []
    use_names = [
        "Subroutine_Stmt",
        "Specification_Part",
        "Execution_Part",
        "Internal_Subprogram_Part",
        "End_Subroutine_Stmt",
    ]

    def match(reader):
<<<<<<< HEAD
        return BlockBase.match(Subroutine_Stmt,
                               [Specification_Part,
                                Execution_Part,
                                Internal_Subprogram_Part],
                               End_Subroutine_Stmt,
                               reader, strict_order=True, once_only=True)
=======
        return BlockBase.match(
            Subroutine_Stmt,
            [Specification_Part, Execution_Part, Internal_Subprogram_Part],
            End_Subroutine_Stmt,
            reader,
        )

>>>>>>> 527f3447
    match = staticmethod(match)


def c1242_valid(prefix, binding_spec):
    """If prefix and binding-spec exist then check whether they conform to
    constraint C1242 : "A prefix shall not specify ELEMENTAL if
    proc-language-binding-spec appears in the function-stmt or
    subroutine-stmt."

    :param prefix: matching prefix instance if one exists.
    :type: :py:class:`fparser.two.Fortran2003.Prefix` or `NoneType`
    :param binding_spec: matching binding specification instance if \
        one exists.
    :type binding_spec: \
        :py:class:`fparser.two.Fortran2003.Language_Binding_Spec` or
        `NoneType`
    :returns: False if prefix and binding-spec break constraint C1242, \
        otherwise True.
    :rtype: bool

    """
    if binding_spec and prefix:
        # Prefix(es) may or may not be of type ELEMENTAL
        elemental = any(
            "ELEMENTAL" in str(child) for child in walk(prefix.items, Prefix_Spec)
        )
        if elemental:
            # Constraint C1242. A prefix shall not specify ELEMENTAL if
            # proc-language-binding-spec appears in the function-stmt or
            # subroutine-stmt.
            return False
    return True


class Subroutine_Stmt(StmtBase):  # R1232
    """<subroutine-stmt>
    = [ <prefix> ] SUBROUTINE <subroutine-name>
      [ ( [ <dummy-arg-list> ] ) [ <proc-language-binding-spec> ] ]

    C1242 (R1227) A prefix shall not specify ELEMENTAL if
    proc-language-binding-spec appears in the function-stmt or
    subroutine-stmt. The spec associates this constraint with R1227
    but it needs to be checked here.

    """

    subclass_names = []
    use_names = [
        "Prefix",
        "Subroutine_Name",
        "Dummy_Arg_List",
        "Proc_Language_Binding_Spec",
    ]

    def match(string):
        line, repmap = string_replace_map(string)
        m = pattern.subroutine.search(line)
        if m is None:
            return
        prefix = line[: m.start()].rstrip() or None
        if prefix is not None:
            prefix = Prefix(repmap(prefix))
        line = line[m.end() :].lstrip()
        m = pattern.name.match(line)
        if m is None:
            return
        name = Subroutine_Name(m.group())
        line = line[m.end() :].lstrip()
        dummy_args = None
        if line.startswith("("):
            i = line.find(")")
            if i == -1:
                return
            dummy_args = line[1:i].strip() or None
            if dummy_args is not None:
                dummy_args = Dummy_Arg_List(repmap(dummy_args))
            line = line[i + 1 :].lstrip()
        binding_spec = None
        if line:
            binding_spec = Proc_Language_Binding_Spec(repmap(line))
        if not c1242_valid(prefix, binding_spec):
            return None
        return prefix, name, dummy_args, binding_spec

    match = staticmethod(match)

    def get_name(self):
        return self.items[1]

    def tostr(self):
        if self.items[0] is not None:
            s = "%s SUBROUTINE %s" % (self.items[0], self.items[1])
        else:
            s = "SUBROUTINE %s" % (self.items[1])
        if self.items[2] is not None:
            s += "(%s)" % (self.items[2])
        if self.items[3] is not None:
            s += " %s" % (self.items[3])
        return s


class Dummy_Arg(StringBase):  # R1233
    """
    <dummy-arg> = <dummy-arg-name>
                  | *
    """

    subclass_names = ["Dummy_Arg_Name"]

    @staticmethod
    def match(string):
        return StringBase.match("*", string)


class End_Subroutine_Stmt(EndStmtBase):  # R1234
    """
    <end-subroutine-stmt> = END [ SUBROUTINE [ <subroutine-name> ] ]
    """

    subclass_names = []
    use_names = ["Subroutine_Name"]

    @staticmethod
    def match(string):
        return EndStmtBase.match("SUBROUTINE", Subroutine_Name, string)


class Entry_Stmt(StmtBase):  # R1235
    """
    ::
        <entry-stmt> = ENTRY <entry-name> [ ( [ <dummy-arg-list> ] ) [ <suffix> ] ]

    Attributes
    ----------
    items : (Entry_Name, Dummy_Arg_List, Suffix)
    """

    subclass_names = []
    use_names = ["Entry_Name", "Dummy_Arg_List", "Suffix"]

    @staticmethod
    def match(string):
        if string[:5].upper() != "ENTRY":
            return
        line = string[5:].lstrip()
        i = line.find("(")
        if i == -1:
            return Entry_Name(line), None, None
        name = Entry_Name(line[:i].rstrip())
        line, repmap = string_replace_map(line[i:])
        i = line.find(")")
        if i == -1:
            return
        args = line[1:i].strip()
        args = Dummy_Arg_List(repmap(args)) if args else None
        line = line[i + 1 :].lstrip()
        if line:
            return name, args, Suffix(repmap(line))
        return name, args, None

    def tostr(self):
        name, args, suffix = self.items
        if suffix is None:
            if args is None:
                return "ENTRY %s()" % (name)
            return "ENTRY %s(%s)" % (name, args)
        elif args is None:
            return "ENTRY %s() %s" % (name, suffix)
        return "ENTRY %s(%s) %s" % (name, args, suffix)


class Return_Stmt(StmtBase):  # R1236
    """
    <return-stmt> = RETURN [ <scalar-int-expr> ]
    """

    subclass_names = []
    use_names = ["Scalar_Int_Expr"]

    def match(string):
        start = string[:6].upper()
        if start != "RETURN":
            return
        if len(string) == 6:
            return (None,)
        return (Scalar_Int_Expr(string[6:].lstrip()),)

    match = staticmethod(match)

    def tostr(self):
        if self.items[0] is None:
            return "RETURN"
        return "RETURN %s" % self.items


class Contains_Stmt(StmtBase, STRINGBase):  # R1237
    """
    <contains-stmt> = CONTAINS
    """

    subclass_names = []

    def match(string):
        return STRINGBase.match("CONTAINS", string)

    match = staticmethod(match)


class Stmt_Function_Stmt(StmtBase):  # R1238
    """
    <stmt-function-stmt>
    = <function-name> ( [ <dummy-arg-name-list> ] ) = Scalar_Expr
    """

    subclass_names = []
    use_names = ["Function_Name", "Dummy_Arg_Name_List", "Scalar_Expr"]

    def match(string):
        i = string.find("=")
        if i == -1:
            return
        expr = string[i + 1 :].lstrip()
        if not expr:
            return
        line = string[:i].rstrip()
        if not line or not line.endswith(")"):
            return
        i = line.find("(")
        if i == -1:
            return
        name = line[:i].rstrip()
        if not name:
            return
        args = line[i + 1 : -1].strip()
        if args:
            return Function_Name(name), Dummy_Arg_Name_List(args), Scalar_Expr(expr)
        return Function_Name(name), None, Scalar_Expr(expr)

    match = staticmethod(match)

    def tostr(self):
        if self.items[1] is None:
            return "%s () = %s" % (self.items[0], self.items[2])
        return "%s (%s) = %s" % self.items


#
# GENERATE Scalar_, _List, _Name CLASSES
#


ClassType = type(Base)
_names = dir()
for clsname in _names:
    my_cls = eval(clsname)
    if not (
        isinstance(my_cls, ClassType)
        and issubclass(my_cls, Base)
        and not my_cls.__name__.endswith("Base")
    ):
        continue

    names = getattr(my_cls, "subclass_names", []) + getattr(my_cls, "use_names", [])
    for n in names:
        if n in _names:
            continue
        if n.endswith("_List"):
            _names.append(n)
            n = n[:-5]
            # Generate 'list' class
            exec(
                """\
class %s_List(SequenceBase):
    subclass_names = [\'%s\']
    use_names = []
    def match(string): return SequenceBase.match(r\',\', %s, string)
    match = staticmethod(match)
"""
                % (n, n, n)
            )
        elif n.endswith("_Name"):
            _names.append(n)
            n = n[:-5]
            exec(
                """\
class %s_Name(Base):
    subclass_names = [\'Name\']
"""
                % (n)
            )
        elif n.startswith("Scalar_"):
            _names.append(n)
            n = n[7:]
            exec(
                """\
class Scalar_%s(Base):
    subclass_names = [\'%s\']
"""
                % (n, n)
            )


DynamicImport().import_now()<|MERGE_RESOLUTION|>--- conflicted
+++ resolved
@@ -442,18 +442,13 @@
 
     @staticmethod
     def match(reader):
-<<<<<<< HEAD
-        return BlockBase.match(None, [Use_Stmt, Import_Stmt,
-                                      Implicit_Part, Declaration_Construct],
-                               None, reader, strict_order=True)
-=======
         return BlockBase.match(
             None,
             [Use_Stmt, Import_Stmt, Implicit_Part, Declaration_Construct],
             None,
             reader,
+            strict_order=True
         )
->>>>>>> 527f3447
 
 
 class Implicit_Part(BlockBase):  # R205
@@ -10077,19 +10072,14 @@
 
         """
         return BlockBase.match(
-<<<<<<< HEAD
-            Program_Stmt, [Specification_Part, Execution_Part,
-                           Internal_Subprogram_Part], End_Program_Stmt,
-            reader, match_names=True, strict_order=True, once_only=True)
-=======
             Program_Stmt,
             [Specification_Part, Execution_Part, Internal_Subprogram_Part],
             End_Program_Stmt,
             reader,
             match_names=True,
             strict_order=True,
+            once_only=True
         )
->>>>>>> 527f3447
 
 
 class Main_Program0(BlockBase):
@@ -10238,18 +10228,13 @@
 
     @staticmethod
     def match(reader):
-<<<<<<< HEAD
-        return BlockBase.match(Module_Stmt,
-                               [Specification_Part, Module_Subprogram_Part],
-                               End_Module_Stmt, reader, strict_order=True, once_only=True)
-=======
         return BlockBase.match(
             Module_Stmt,
             [Specification_Part, Module_Subprogram_Part],
             End_Module_Stmt,
             reader,
+            once_only=True
         )
->>>>>>> 527f3447
 
 
 class Module_Stmt(StmtBase, WORDClsBase):  # R1105
@@ -11608,21 +11593,13 @@
 
     @staticmethod
     def match(reader):
-<<<<<<< HEAD
-        return BlockBase.match(Function_Stmt,
-                               [Specification_Part,
-                                Execution_Part,
-                                Internal_Subprogram_Part],
-                               End_Function_Stmt,
-                               reader, strict_order=True, once_only=True)
-=======
         return BlockBase.match(
             Function_Stmt,
             [Specification_Part, Execution_Part, Internal_Subprogram_Part],
             End_Function_Stmt,
             reader,
+            once_only=True
         )
->>>>>>> 527f3447
 
 
 class Function_Stmt(StmtBase):  # R1224
@@ -11895,22 +11872,13 @@
     ]
 
     def match(reader):
-<<<<<<< HEAD
-        return BlockBase.match(Subroutine_Stmt,
-                               [Specification_Part,
-                                Execution_Part,
-                                Internal_Subprogram_Part],
-                               End_Subroutine_Stmt,
-                               reader, strict_order=True, once_only=True)
-=======
         return BlockBase.match(
             Subroutine_Stmt,
             [Specification_Part, Execution_Part, Internal_Subprogram_Part],
             End_Subroutine_Stmt,
             reader,
+            once_only=True
         )
-
->>>>>>> 527f3447
     match = staticmethod(match)
 
 
