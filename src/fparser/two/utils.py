# Modified work Copyright (c) 2017-2022 Science and Technology
# Facilities Council
# Original work Copyright (c) 1999-2008 Pearu Peterson

# All rights reserved.

# Modifications made as part of the fparser project are distributed
# under the following license:

# Redistribution and use in source and binary forms, with or without
# modification, are permitted provided that the following conditions are
# met:

# 1. Redistributions of source code must retain the above copyright
# notice, this list of conditions and the following disclaimer.

# 2. Redistributions in binary form must reproduce the above copyright
# notice, this list of conditions and the following disclaimer in the
# documentation and/or other materials provided with the distribution.

# 3. Neither the name of the copyright holder nor the names of its
# contributors may be used to endorse or promote products derived from
# this software without specific prior written permission.

# THIS SOFTWARE IS PROVIDED BY THE COPYRIGHT HOLDERS AND CONTRIBUTORS
# "AS IS" AND ANY EXPRESS OR IMPLIED WARRANTIES, INCLUDING, BUT NOT
# LIMITED TO, THE IMPLIED WARRANTIES OF MERCHANTABILITY AND FITNESS FOR
# A PARTICULAR PURPOSE ARE DISCLAIMED. IN NO EVENT SHALL THE COPYRIGHT
# HOLDER OR CONTRIBUTORS BE LIABLE FOR ANY DIRECT, INDIRECT, INCIDENTAL,
# SPECIAL, EXEMPLARY, OR CONSEQUENTIAL DAMAGES (INCLUDING, BUT NOT
# LIMITED TO, PROCUREMENT OF SUBSTITUTE GOODS OR SERVICES; LOSS OF USE,
# DATA, OR PROFITS; OR BUSINESS INTERRUPTION) HOWEVER CAUSED AND ON ANY
# THEORY OF LIABILITY, WHETHER IN CONTRACT, STRICT LIABILITY, OR TORT
# (INCLUDING NEGLIGENCE OR OTHERWISE) ARISING IN ANY WAY OUT OF THE USE
# OF THIS SOFTWARE, EVEN IF ADVISED OF THE POSSIBILITY OF SUCH DAMAGE.

# --------------------------------------------------------------------

# The original software (in the f2py project) was distributed under
# the following license:

# Redistribution and use in source and binary forms, with or without
# modification, are permitted provided that the following conditions are met:

#   a. Redistributions of source code must retain the above copyright notice,
#      this list of conditions and the following disclaimer.
#   b. Redistributions in binary form must reproduce the above copyright
#      notice, this list of conditions and the following disclaimer in the
#      documentation and/or other materials provided with the distribution.
#   c. Neither the name of the F2PY project nor the names of its
#      contributors may be used to endorse or promote products derived from
#      this software without specific prior written permission.

# THIS SOFTWARE IS PROVIDED BY THE COPYRIGHT HOLDERS AND CONTRIBUTORS "AS IS"
# AND ANY EXPRESS OR IMPLIED WARRANTIES, INCLUDING, BUT NOT LIMITED TO, THE
# IMPLIED WARRANTIES OF MERCHANTABILITY AND FITNESS FOR A PARTICULAR PURPOSE
# ARE DISCLAIMED. IN NO EVENT SHALL THE REGENTS OR CONTRIBUTORS BE LIABLE FOR
# ANY DIRECT, INDIRECT, INCIDENTAL, SPECIAL, EXEMPLARY, OR CONSEQUENTIAL
# DAMAGES (INCLUDING, BUT NOT LIMITED TO, PROCUREMENT OF SUBSTITUTE GOODS OR
# SERVICES; LOSS OF USE, DATA, OR PROFITS; OR BUSINESS INTERRUPTION) HOWEVER
# CAUSED AND ON ANY THEORY OF LIABILITY, WHETHER IN CONTRACT, STRICT
# LIABILITY, OR TORT (INCLUDING NEGLIGENCE OR OTHERWISE) ARISING IN ANY WAY
# OUT OF THE USE OF THIS SOFTWARE, EVEN IF ADVISED OF THE POSSIBILITY OF SUCH
# DAMAGE.

"""Base classes and exception handling for Fortran parser.

"""
# Original author: Pearu Peterson <pearu@cens.ioc.ee>
# First version created: Oct 2006

import re
from fparser.common import readfortran
from fparser.common.splitline import string_replace_map
from fparser.common.readfortran import FortranReaderBase
from fparser.two.symbol_table import SYMBOL_TABLES

# A list of supported extensions to the standard(s)

# An X edit descriptor in a format statement specifies the position
# (forward from the current position) at which the next character will
# be transmitted to or from a record. In standard Fortran2003 the X
# edit descriptor must be preceeded by an integer which specifies how
# far forward from the current position. The 'x-format' extension
# allows the X edit descriptor to be specified without a preceeding
# integer.
EXTENSIONS = ["x-format"]

# Cray pointers are a well known extension to the Fortran
# standard. See http://pubs.cray.com/content/S-3901/8.6/
# cray-fortran-reference-manual-s-3901-86/types or
# https://gcc.gnu.org/onlinedocs/gfortran/Cray-pointers.html for
# example. If 'cray-pointer' is specified in EXTENSIONS then this
# extension is allowed in fparser.
EXTENSIONS += ["cray-pointer"]

# A Hollerith constant is a way of specifying a string as a sequence
# of characters preceded by the string length and separated by an 'H'
# e.g. 5Hhello. See
# https://gcc.gnu.org/onlinedocs/gfortran/Hollerith-constants-support.html,
# for example for more details. fparser currently supports Hollerith
# constants specified in format statements when 'hollerith' is specified
# in the EXTENSIONS list.
EXTENSIONS += ["hollerith"]

# Many compilers support the use of '$' in a fortran write statement
# to indicate that the carriage return should be suppressed. This is
# an extension to the Fortran standard and is supported by fparser if
# 'dollar-descriptor' is specified in the EXTENSIONS list.
EXTENSIONS += ["dollar-descriptor"]


class FparserException(Exception):
    """Base class exception for fparser. This allows an external tool to
    capture all exceptions if required.

    :param str info: a string giving contextual error information.

    """

    def __init__(self, info):
        Exception.__init__(self, info)


class NoMatchError(FparserException):
    """An exception indicating that a particular rule implemented by a
    class does not match the provided string. It does not necessary
    mean there is an error as another rule may match. This exception
    is used internally so should never be visible externally.

    """


class FortranSyntaxError(FparserException):
    """An exception indicating that fparser believes the provided code to
    be invalid Fortran. Also returns information about the location of
    the error if that information is available.

    :param reader: input string or reader where the error took \
    place. This is used to provide line number and line content \
    information.
    :type reader: str or :py:class:`FortranReaderBase`
    :param str info: a string giving contextual error information.

    """

    def __init__(self, reader, info):
        output = "at unknown location "
        if isinstance(reader, FortranReaderBase):
            output = "at line {0}\n>>>{1}\n".format(
                reader.linecount, reader.source_lines[reader.linecount - 1]
            )
        if info:
            output += "{0}".format(info)
        FparserException.__init__(self, output)


class InternalError(FparserException):
    """An exception indicating that an unexpected error has occured in the
    parser.

    :param str info: a string giving contextual error information.

    """

    def __init__(self, info):
        new_info = "'{0}'. Please report this to the " "authors.".format(info)
        FparserException.__init__(self, new_info)


class InternalSyntaxError(FparserException):
    """An exception indicating that a syntax error has been found by the
    parser. This is used instead of `FortranSyntaxError` when the
    reader object is not available.

    """


def show_result(func):
    return func

    def new_func(cls, string, **kws):
        r = func(cls, string, **kws)
        if r is not None and isinstance(r, StmtBase):
            print("%s(%r) -> %r" % (cls.__name__, string, str(r)))
        return r

    return new_func


#
# BASE CLASSES
#


class ComparableMixin:
    """Mixin class to provide rich comparison operators.

    This mixin provides a set of rich comparison operators. Each class using
    this mixin has to provide a _cmpkey() method that returns a key of objects
    that can be compared.

    See also http://python3porting.com/preparing.html#richcomparisons
    """

    # pylint: disable=too-few-public-methods

    def _compare(self, other, method):
        """Call the method, if other is able to be used within it.

        :param object other: The other object to compare with
        :type other: object
        :param method: The method to call to compare self and other.
        :type method: LambdaType
        :return: NotImplemented, when the comparison for the given type
                 combination can't be performed.
        :rtype: :py:type:`NotImplementedType`
        """
        try:
            # This routine's purpose is to access the protected method
            # _cmpkey() from client classes, therefore: pylint:
            # disable=protected-access
            return method(self._cmpkey(), other._cmpkey())
        except (AttributeError, TypeError):
            # _cmpkey not implemented, or return different type,
            # so I can't compare with "other".
            # According to the Python Language Reference Manual
            # (http://www.network-theory.co.uk/docs/pylang/Coercionrules.html)
            # return NotImplemented
            return NotImplemented

    def __lt__(self, other):
        return self._compare(other, lambda s, o: s < o)

    def __le__(self, other):
        return self._compare(other, lambda s, o: s <= o)

    def __eq__(self, other):
        return self._compare(other, lambda s, o: s == o)

    def __ge__(self, other):
        return self._compare(other, lambda s, o: s >= o)

    def __gt__(self, other):
        return self._compare(other, lambda s, o: s > o)

    def __ne__(self, other):
        return self._compare(other, lambda s, o: s != o)


class DynamicImport:
    """This class imports a set of fparser.two dependencies that can not
    be imported during the Python Import time because they have a circular
    dependency with this file.

    They are imported once when the Fortran2003 is already processed by
    calling the import_now() method.

    The alternative is to have the equivalent top-level imports in the
    Base.__new__ method, but this method is in the parser critical path and
    is best to keep expensive operations out of it.
    """

    @staticmethod
    def import_now():
        """Execute the Import of Fortran2003 dependencies."""
        # pylint: disable=import-outside-toplevel
        from fparser.two.Fortran2003 import (
            Else_If_Stmt,
            Else_Stmt,
            End_If_Stmt,
            Masked_Elsewhere_Stmt,
            Elsewhere_Stmt,
            End_Where_Stmt,
            Type_Guard_Stmt,
            End_Select_Type_Stmt,
            Case_Stmt,
            End_Select_Stmt,
            Comment,
            Include_Stmt,
            add_comments_includes_directives,
        )
        from fparser.two import C99Preprocessor

        DynamicImport.Else_If_Stmt = Else_If_Stmt
        DynamicImport.Else_Stmt = Else_Stmt
        DynamicImport.End_If_Stmt = End_If_Stmt
        DynamicImport.Masked_Elsewhere_Stmt = Masked_Elsewhere_Stmt
        DynamicImport.Elsewhere_Stmt = Elsewhere_Stmt
        DynamicImport.End_Where_Stmt = End_Where_Stmt
        DynamicImport.Type_Guard_Stmt = Type_Guard_Stmt
        DynamicImport.End_Select_Type_Stmt = End_Select_Type_Stmt
        DynamicImport.Case_Stmt = Case_Stmt
        DynamicImport.End_Select_Stmt = End_Select_Stmt
        DynamicImport.Comment = Comment
        DynamicImport.Include_Stmt = Include_Stmt
        DynamicImport.C99Preprocessor = C99Preprocessor
        DynamicImport.add_comments_includes_directives = (
            add_comments_includes_directives
        )


di = DynamicImport()


def _set_parent(parent_node, items):
    """ Recursively set the parent of all of the elements
    in the list that are a sub-class of Base. (Recursive because
    sometimes the list of elements itself contains a list or tuple.)

    :param parent_node: the parent of the nodes listed in `items`.
    :type parent_node: sub-class of :py:class:`fparser.two.utils.Base`
    :param items: list or tuple of nodes for which to set the parent.
    :type items: list or tuple of :py:class:`fparser.two.utils.Base` \
                 or `str` or `list` or `tuple` or NoneType.
    """
    for item in items:
        if item:
            if isinstance(item, Base):
                # We can only set the parent of `Base` objects.
                # Anything else (e.g. str) is passed over.
                item.parent = parent_node
            elif isinstance(item, (list, tuple)):
                _set_parent(parent_node, item)


class Base(ComparableMixin):
    """ Base class for Fortran 2003 syntax rules.

    All Base classes have the following attributes:
      self.string - original argument to construct a class instance, its type \
                    is either str or FortranReaderBase.
      self.item   - Line instance (holds label) or None.

    :param type cls: the class of object to create.
    :param string: (source of) Fortran string to parse.
    :type string: `str` or \
                  :py:class:`fparser.common.readfortran.FortranReaderBase`
    :param parent_cls: the parent class of this object.
    :type parent_cls: `type`

    """

    # This dict of subclasses is populated dynamically by code at the end
    # of this module. That code uses the entries in the
    # 'subclass_names' list belonging to each class defined in this module.
    subclasses = {}

    def __init__(self, string, parent_cls=None):
        # pylint:disable=unused-argument
        self.parent = None

    @show_result
    def __new__(cls, string, parent_cls=None):

        if parent_cls is None:
            parent_cls = [cls]
        elif cls not in parent_cls:
            parent_cls.append(cls)

        # Get the class' match method if it has one
        match = getattr(cls, "match") if hasattr(cls, "match") else None

        if (
            isinstance(string, FortranReaderBase)
            and match
            and not issubclass(cls, BlockBase)
        ):
            reader = string
            item = reader.get_item()
            if item is None:
                return None
            if isinstance(item, readfortran.Comment):
                # We got a comment but we weren't after a comment (we handle
                # those in Comment.__new__)
                obj = None
            else:
                try:
                    obj = item.parse_line(cls, parent_cls)
                except NoMatchError:
                    obj = None
            if obj is None:
                # No match so give the item back to the reader
                reader.put_item(item)
                return None
            obj.item = item
            return obj

        result = None
        if match:
            # IMPORTANT: if string is FortranReaderBase then cls must
            # restore readers content when no match is found.
            try:
                result = cls.match(string)
            except NoMatchError as msg:
                if str(msg) == "%s: %r" % (cls.__name__, string):
                    # avoid recursion 1.
                    raise

        if isinstance(result, tuple):
            obj = object.__new__(cls)
            obj.string = string
            obj.item = None
            # Set-up parent information for the results of the match
            _set_parent(obj, result)
            if hasattr(cls, "init"):
                obj.init(*result)
            return obj
        if isinstance(result, Base):
            return result
        if result is None:
            # Loop over the possible sub-classes of this class and
            # check for matches
            for subcls in Base.subclasses.get(cls.__name__, []):
                if subcls in parent_cls:  # avoid recursion 2.
                    continue
                try:
                    obj = subcls(string, parent_cls=parent_cls)
                except NoMatchError:
                    obj = None
                if obj is not None:
                    return obj
        else:
            raise AssertionError(repr(result))
        # If we get to here then we've failed to match the current line
        if isinstance(string, FortranReaderBase):
            content = False
            for index in range(string.linecount):
                # Check all lines up to this one for content. We
                # should be able to only check the current line but
                # but as the line number returned is not always
                # correct (due to coding errors) we cannot assume the
                # line pointed to is the line where the error actually
                # happened.
                if string.source_lines[index].strip():
                    content = True
                    break
            if not content:
                # There are no lines in the input or all lines up to
                # this one are empty or contain only white space. This
                # is typically accepted by fortran compilers so we
                # follow their lead and do not raise an exception.
                return
            line = string.source_lines[string.linecount - 1]
            errmsg = f"at line {string.linecount}\n>>>{line}\n"
        else:
            errmsg = f"{cls.__name__}: '{string}'"
        raise NoMatchError(errmsg)

    def get_root(self):
        """
        Gets the node at the root of the parse tree to which this node belongs.

        :returns: the node at the root of the parse tree.
        :rtype: :py:class:`fparser.two.utils.Base`

        """
        current = self
        while current.parent:
            current = current.parent
        return current

    @property
    def children(self):
        """Return an iterable containing the immediate children of this node in
        the parse tree.

        If this node represents an expression then its children are
        contained in a tuple which is immutable. Therefore, the
        manipulation of the children of such a node must be done by
        replacing the `items` property of the node directly rather than via the
        objects returned by this method.

        :returns: the immediate children of this node.
        :rtype: list or tuple containing zero or more of \
                :py:class:`fparser.two.utils.Base` or NoneType or str

        """
        child_list = getattr(self, "content", None)
        if child_list is None:
            child_list = getattr(self, "items", [])
        return child_list

    def init(self, *items):
        """
        Store the supplied list of nodes in the `items` list of this node.

        :param items: the children of this node.
        :type items: tuple of :py:class:`fparser.two.utils.Base`

        """
        self.items = items

    def torepr(self):
        return "%s(%s)" % (self.__class__.__name__, ", ".join(map(repr, self.items)))

    def __str__(self):
        return self.tostr()

    def __repr__(self):
        return self.torepr()

    def _cmpkey(self):
        """Provides a key of objects to be used for comparing."""
        return self.items

    def tofortran(self, tab="", isfix=None):
        """
        Produce the Fortran representation of this Comment.

        :param str tab: characters to pre-pend to output.
        :param bool isfix: whether or not this is fixed-format code.

        :returns: Fortran representation of this comment.
        :rtype: str
        """
        this_str = str(self)
        if this_str.strip():
            return tab + this_str
        # If this_str is empty (i.e this Comment is a blank line) then
        # don't prepend any spaces to it
        return this_str

    def restore_reader(self, reader):
        reader.put_item(self.item)


class BlockBase(Base):
    """
    Base class for matching all block constructs.

    <block-base> = [ <startcls> ]
                     [ <subcls> ]...
                     ...
                     [ <subcls> ]...
                     [ <endcls> ]

    """

    @staticmethod
<<<<<<< HEAD
    def match(startcls, subclasses, endcls, reader,
              match_labels=False,
              match_names=False,
              match_name_classes=(),
              enable_do_label_construct_hook=False,
              enable_if_construct_hook=False,
              enable_where_construct_hook=False,
              strict_order=False,
              strict_match_names=False,
              once_only=False):
        '''Checks whether the content in reader matches the given
=======
    def match(
        startcls,
        subclasses,
        endcls,
        reader,
        match_labels=False,
        match_names=False,
        match_name_classes=(),
        enable_do_label_construct_hook=False,
        enable_if_construct_hook=False,
        enable_where_construct_hook=False,
        strict_order=False,
        strict_match_names=False,
    ):
        """
        Checks whether the content in reader matches the given
>>>>>>> 527f3447
        type of block statement (e.g. DO..END DO, IF...END IF etc.)

        :param type startcls: the class marking the beginning of the block
        :param list subclasses: list of classes that can be children of \
                                the block.
        :param type endcls: the class marking the end of the block.
        :param reader: content to check for match.
        :type reader: str or instance of :py:class:`FortranReaderBase`
        :param bool match_labels: whether or not the statement terminating \
            the block must have a label that matches the opening statement. \
            Default is False.
        :param bool match_names: TBD
        :param tuple match_name_classes: TBD
        :param bool enable_do_label_construct_hook: TBD
        :param bool enable_if_construct_hook: TBD
        :param bool enable_where_construct_hook: TBD
        :param bool strict_order: whether to enforce the order of the \
                                  given subclasses.
        :param bool strict_match_names: if start name present, end name \
                                        must exist and match.
        :param bool once_only: whether to restrict matching to at most \
            once for a subclass. This is only active if strict_order is \
            also set.

        :return: instance of startcls or None if no match is found
        :rtype: startcls

        """
        # This implementation uses the DynamicImport class and its instance di
        # to access the Fortran2003 and C99Preprocessor classes, this is a
        # performance optimization to avoid importing the classes inside this
        # method since it is in the hotpath (and it can't be done in the
        # top-level due to circular dependencies).
        assert isinstance(reader, FortranReaderBase), repr(reader)
        content = []

        if startcls is not None:
            # Deal with any preceding comments, includes, and/or directives
            DynamicImport.add_comments_includes_directives(content, reader)
            # Now attempt to match the start of the block
            try:
                obj = startcls(reader)
            except NoMatchError:
                obj = None
            if obj is None:
                # Ultimately we failed to find a match for the
                # start of the block so put back any comments that
                # we processed along the way
                for obj in reversed(content):
                    obj.restore_reader(reader)
                return
            if startcls in SYMBOL_TABLES.scoping_unit_classes:
                # We are entering a new scoping unit so create a new
                # symbol table.
                # NOTE: if the match subsequently fails then we must
                #       delete this symbol table.
                table_name = str(obj.children[1])
                SYMBOL_TABLES.enter_scope(table_name)
            # Store the index of the start of this block proper (i.e.
            # excluding any comments)
            start_idx = len(content)
            content.append(obj)

            if hasattr(obj, "get_start_label") and enable_do_label_construct_hook:
                start_label = obj.get_start_label()
            if match_names:
                start_name = obj.get_start_name()

        # Comments and Include statements are always valid sub-classes
        # classes = subclasses + [di.Comment, di.Include_Stmt]
        # Preprocessor directives are always valid sub-classes
<<<<<<< HEAD
        # cpp_classes = [getattr(di.C99Preprocessor, cls_name)
        #                for cls_name in di.C99Preprocessor.CPP_CLASS_NAMES]
        # classes += cpp_classes
        classes = subclasses
=======
        cpp_classes = [
            getattr(di.C99Preprocessor, cls_name)
            for cls_name in di.C99Preprocessor.CPP_CLASS_NAMES
        ]
        classes += cpp_classes
>>>>>>> 527f3447
        if endcls is not None:
            classes += [endcls]
            endcls_all = tuple([endcls] + endcls.subclasses[endcls.__name__])

        # Deal with any preceding comments, includes, and/or directives
        DynamicImport.add_comments_includes_directives(content, reader)

        try:
            # Start trying to match the various subclasses, starting from
            # the beginning of the list (where else?)
            i = 0
            had_match = False
            found_end = False
            while i < len(classes):
                if enable_do_label_construct_hook:
                    # Multiple, labelled DO statements can reference the
                    # same label.
                    obj = startcls(reader)
                    if obj is not None and hasattr(obj, "get_start_label"):
                        if start_label == obj.get_start_label():
                            content.append(obj)
                            continue
                        obj.restore_reader(reader)
                # Attempt to match the i'th subclass
                cls = classes[i]
                try:
                    obj = cls(reader)
                except NoMatchError:
                    obj = None
                if obj is None:
                    # No match for this class, continue checking the list
                    # starting from the i+1'th...
                    i += 1
                    continue

                # We got a match for this class
                had_match = True
                content.append(obj)

                if match_names and isinstance(obj, match_name_classes):
                    end_name = obj.get_end_name()
                    if end_name and not start_name:
                        raise FortranSyntaxError(
                            reader,
                            f"Name '{end_name}' has no corresponding starting name",
                        )
                    if (
                        end_name
                        and start_name
                        and end_name.lower() != start_name.lower()
                    ):
                        raise FortranSyntaxError(
                            reader, f"Expecting name '{start_name}', got '{end_name}'"
                        )

                if endcls is not None and isinstance(obj, endcls_all):
                    if match_labels:
                        start_label, end_label = (
                            content[start_idx].get_start_label(),
                            content[-1].get_end_label(),
                        )
                        if start_label != end_label:
                            continue
                    if match_names:
                        start_name, end_name = (
                            content[start_idx].get_start_name(),
                            content[-1].get_end_name(),
                        )

                        if end_name and not start_name:
                            raise FortranSyntaxError(
                                reader,
                                f"Name '{end_name}' has no corresponding starting name",
                            )
                        elif strict_match_names and start_name and not end_name:
                            raise FortranSyntaxError(
                                reader, f"Expecting name '{start_name}' but none given"
                            )
                        elif (
                            start_name
                            and end_name
                            and (start_name.lower() != end_name.lower())
                        ):
                            raise FortranSyntaxError(
                                reader,
                                f"Expecting name '{start_name}', got '{end_name}'",
                            )
                    # We've found the enclosing end statement so break out
                    found_end = True
                    break

                # Deal with any following comments, includes, and/or directives
                DynamicImport.add_comments_includes_directives(content, reader)

                if not strict_order:
                    # Return to start of classes list now that we've matched.
                    i = 0
                elif once_only:
                    i += 1
                if enable_if_construct_hook:
                    if isinstance(obj, di.Else_If_Stmt):
                        # Got an else-if so go back to start of possible
                        # classes to match
                        i = 0
                    if isinstance(obj, (di.Else_Stmt, di.End_If_Stmt)):
                        # Found end-if
                        enable_if_construct_hook = False
                if enable_where_construct_hook:
                    if isinstance(obj, di.Masked_Elsewhere_Stmt):
                        i = 0
                    if isinstance(obj, (di.Elsewhere_Stmt, di.End_Where_Stmt)):
                        enable_where_construct_hook = False
                continue

        except FortranSyntaxError as err:
            # We hit trouble so clean up the symbol table
            if startcls in SYMBOL_TABLES.scoping_unit_classes:
                SYMBOL_TABLES.exit_scope()
                # Remove any symbol table that we created
                SYMBOL_TABLES.remove(table_name)
            raise err

        if startcls in SYMBOL_TABLES.scoping_unit_classes:
            SYMBOL_TABLES.exit_scope()

        if not had_match or endcls and not found_end:
            # We did not get a match from any of the subclasses or
            # failed to find the endcls
            if endcls is not None:
                if startcls in SYMBOL_TABLES.scoping_unit_classes:
                    # Remove any symbol table that we created
                    SYMBOL_TABLES.remove(table_name)
                for obj in reversed(content):
                    obj.restore_reader(reader)
                return None

        if not content:
            # We can only get to here if startcls is None - if startcls is not
            # None and fails to match then we will already have returned. If
            # it is not None and matches then content will not be empty.
            # Since startcls must be None, we won't have created a symbol
            # table so we don't have to clean up.
            return None

        if startcls is not None and endcls is not None:
            # check names of start and end statements:
            start_stmt = content[start_idx]
            end_stmt = content[-1]
            if (
                isinstance(end_stmt, endcls_all)
                and hasattr(end_stmt, "get_name")
                and hasattr(start_stmt, "get_name")
            ):
                if end_stmt.get_name() is not None:
                    if (
                        start_stmt.get_name().string.lower()
                        != end_stmt.get_name().string.lower()
                    ):
                        end_stmt.item.reader.error(
                            "expected <%s-name> is %s but got %s. Ignoring."
                            % (
                                end_stmt.get_type().lower(),
                                start_stmt.get_name(),
                                end_stmt.get_name(),
                            )
                        )
        return (content,)

    def init(self, content):
        """
        Initialise the `content` attribute with the list of child nodes.

        :param content: list of nodes that are children of this one.
        :type content: list of :py:class:`fparser.two.utils.Base` or NoneType

        """
        self.content = content

    def _cmpkey(self):
        """Provides a key of objects to be used for comparing."""
        return self.content

    def tostr(self):
        return self.tofortran()

    def torepr(self):
        return "%s(%s)" % (self.__class__.__name__, ", ".join(map(repr, self.content)))

    def tofortran(self, tab="", isfix=None):
        """
        Create a string containing the Fortran representation of this class

        :param str tab: indent to prefix to code.
        :param bool isfix: whether or not to generate fixed-format code.

        :return: Fortran representation of this class.
        :rtype: str
        """
        mylist = []
        start = self.content[0]
        end = self.content[-1]
        extra_tab = ""
        if isinstance(end, EndStmtBase):
            extra_tab = "  "
        if start is not None:
            mylist.append(start.tofortran(tab=tab, isfix=isfix))
        for item in self.content[1:-1]:
            mylist.append(item.tofortran(tab=tab + extra_tab, isfix=isfix))
        if len(self.content) > 1:
            mylist.append(end.tofortran(tab=tab, isfix=isfix))
        return "\n".join(mylist)

    def restore_reader(self, reader):
        for obj in reversed(self.content):
            obj.restore_reader(reader)


class SequenceBase(Base):
    """
    Match one or more fparser2 rules separated by a defined separator.

    sequence-base is obj [sep obj ] ...

    """

    @staticmethod
    def match(separator, subcls, string):
        """Match one or more 'subcls' fparser2 rules in the string 'string'
        separated by 'separator'.

        :param str separator: the separator used to split the supplied \
        string.
        :param subcls: an fparser2 object representing the rule that \
        should be matched.
        :type subcls: subclass of :py:class:`fparser.two.utils.Base`
        :param str string: the input string to match.

        :returns: a tuple containing 1) the separator and 2) the \
        matched objects in a tuple, or None if there is no match.
        :rtype: (str, (Subclass of \
        :py:class:`fparser.two.utils.Base`)) or NoneType

        :raises InternalError: if the separator or string arguments \
        are not the expected type.
        :raises InternalError: if the separator is white space.

        """
        if not isinstance(separator, str):
            raise InternalError(
                f"SequenceBase class match method argument separator expected "
                f"to be a string but found '{type(separator)}'."
            )
        if not isinstance(string, str):
            raise InternalError(
                f"SequenceBase class match method argument string expected to "
                f"be a string but found '{type(string)}'."
            )

        if separator == " ":
            raise InternalError(
                "SequenceBase class match method argument separator cannot "
                "be white space."
            )

        line, repmap = string_replace_map(string)
        splitted = line.split(separator)
        if not splitted:
            # There should be at least one entry.
            return None

        lst = [subcls(repmap(entry.strip())) for entry in splitted]

        return separator, tuple(lst)

    def init(self, separator, items):
        """Store the result of the match method if the match is successful.

        :param str separator: the separator used to split the supplied string.
        :param items: a tuple containing the matched objects.
        :type items: tuple(Subclass of :py:class:`fparser.two.utils.Base`)

        """
        self.separator = separator
        self.items = items

    def tostr(self):
        """
        :returns: The Fortran representation of this object as a string.
        :rtype: str

        """
        sep = self.separator
        if sep == ",":
            sep = sep + " "
        elif sep == " ":
            pass
        else:
            sep = " " + sep + " "
        return sep.join(map(str, self.items))

    def torepr(self):
        """
        :returns: The Python representation of this object as a string.
        :rtype: str

        """
        return "{0}('{1}', {2})".format(
            self.__class__.__name__, self.separator, self.items
        )

    # The mixin class is likely to be removed so _cmpkey would not be
    # needed. It is not used at the moment. It is only commented out
    # at this point, rather than removed, in case it turns out that
    # the mixin class is useful.
    # def _cmpkey(self):
    #     """ Provides a key of objects to be used for comparing.
    #     """
    #     return (self.separator, self.items)


class UnaryOpBase(Base):
    """
    ::
        <unary-op-base> = <unary-op> <rhs>
    """

    def tostr(self):
        return "%s %s" % tuple(self.items)

    def match(op_pattern, rhs_cls, string, exclude_op_pattern=None):
        m = op_pattern.match(string)
        if not m:
            return
        rhs = string[m.end() :].lstrip()
        if not rhs:
            return
        op = string[: m.end()].rstrip().upper()
        if exclude_op_pattern is not None:
            if exclude_op_pattern.match(op):
                return
        return op, rhs_cls(rhs)

    match = staticmethod(match)


class BinaryOpBase(Base):
    """binary-op-base is lhs op rhs

    Splits the input text into text to the left of the matched
    operator and text to the right of the matched operator and tries
    to match the lhs text with the supplied lhs class rule and the rhs
    text with the supplied rhs class rule.

    """

    @staticmethod
    def match(
        lhs_cls, op_pattern, rhs_cls, string, right=True, exclude_op_pattern=None
    ):
        """Matches the binary-op-base rule.

        If the operator defined by argument 'op_pattern' is found in
        the string provided in argument 'string' then the text to the
        left-hand-side of the operator is matched with the class rule
        provided in the 'lhs_cls' argument and the text to the
        right-hand-side of the operator is matched with the class rule
        provided in the 'rhs_cls' argument.

        If the optional 'right' argument is set to true (the default)
        then, in the case where the pattern matches multiple times in
        the input string, the right-most match will be chosen. If the
        'right' argument is set to false then the left-most match will
        be chosen.

        if a pattern is provided to the optional 'exclude_op_pattern'
        argument then there will be no match if the pattern matched by
        the 'op_pattern' argument also matches this pattern. The
        default (None) does nothing.

        :param lhs_cls: an fparser2 object representing the rule that \
            should be matched to the lhs text.
        :type lhs_cls: subclass of :py:class:`fparser.two.utils.Base`
        :param op_pattern: the pattern to match.
        :type op_pattern: `str` or \
            :py:class:`fparser.two.pattern_tools.Pattern`
        :param rhs_cls: an fparser2 object representing the rule that \
            should be matched to the rhs text.
        :type rhs_cls: subclass of :py:class:`fparser.two.utils.Base`
        :param str string: the string to match with the pattern and \
            lhs and rhs rules.
        :param bool right: in the case where there are multiple \
            matches to the pattern in the string this optional \
            argument specifies whether the righmost pattern match \
            should be chosen (True, the default) or whether the \
            leftmost pattern should be chosen (False).
        :param exclude_op_pattern: optional argument which specifies a \
            particular subpattern to exclude from the match. Defaults \
            to None which means there is no subpattern.
        :type exclude_op_pattern: :py:class:`fparser.two.pattern_tools.Pattern`

        :returns: a tuple containing the matched lhs, the operator and \
            the matched rhs of the input string or None if there is \
            no match.
        :rtype: (:py:class:`fparser.two.utils.Base`, str, \
            :py:class:`fparser.two.utils.Base`) or NoneType

        """
        line, repmap = string_replace_map(string)

        if isinstance(op_pattern, str):
            if right:
                text_split = line.rsplit(op_pattern, 1)
            else:
                text_split = line.split(op_pattern, 1)
            if len(text_split) != 2:
                return None
            lhs, rhs = text_split[0].rstrip(), text_split[1].lstrip()
            oper = op_pattern
        else:
            if right:
                text_split = op_pattern.rsplit(line)
            else:
                text_split = op_pattern.lsplit(line)
            if not text_split or len(text_split) != 3:
                return None
            lhs, oper, rhs = text_split
            lhs = lhs.rstrip()
            rhs = rhs.lstrip()
            oper = oper.upper()
        if not lhs or not rhs:
            return None
        if exclude_op_pattern and exclude_op_pattern.match(oper):
            return None

        # Matching the shorter text first can be much more efficient
        # for complex expressions.
        if right:
            # The split is closest to the right so try to match the
            # RHS first.
            rhs_obj = rhs_cls(repmap(rhs))
            lhs_obj = lhs_cls(repmap(lhs))
        else:
            # The split is closest to the left so try to match the LHS
            # first.
            lhs_obj = lhs_cls(repmap(lhs))
            rhs_obj = rhs_cls(repmap(rhs))

        return (lhs_obj, oper.replace(" ", ""), rhs_obj)

    def tostr(self):
        """Return the string representation of this object. Uses join() which
        is efficient and can make a big performance difference for
        complex expressions.

        :returns: the string representation of this object.
        :rtype: str

        """
        return " ".join([str(self.items[0]), str(self.items[1]), str(self.items[2])])


class SeparatorBase(Base):
    """
    ::
        <separator-base> = [ <lhs> ] : [ <rhs> ]
    """

    def match(lhs_cls, rhs_cls, string, require_lhs=False, require_rhs=False):
        line, repmap = string_replace_map(string)
        if ":" not in line:
            return
        lhs, rhs = line.split(":", 1)
        lhs = lhs.rstrip()
        rhs = rhs.lstrip()
        lhs_obj, rhs_obj = None, None
        if lhs:
            if lhs_cls is None:
                return
            lhs_obj = lhs_cls(repmap(lhs))
        elif require_lhs:
            return
        if rhs:
            if rhs_cls is None:
                return
            rhs_obj = rhs_cls(repmap(rhs))
        elif require_rhs:
            return
        return lhs_obj, rhs_obj

    match = staticmethod(match)

    def tostr(self):
        s = ""
        if self.items[0] is not None:
            s += "%s :" % (self.items[0])
        else:
            s += ":"
        if self.items[1] is not None:
            s += " %s" % (self.items[1])
        return s


class KeywordValueBase(Base):
    """

    keyword-value-base is [ lhs = ] rhs

    where:

    R215 keyword is name.

    """

    @staticmethod
    def match(lhs_cls, rhs_cls, string, require_lhs=True, upper_lhs=False):
        """
        Attempts to match the supplied `string` with `lhs_cls` = `rhs_cls`.
        If `lhs_cls` is a str then it is compared with the content to the
        left of the first '=' character in `string`. If that content is a
        valid Fortran name but does *not* match `lhs_cls` then the match
        fails, irrespective of the setting of `require_lhs`.

        :param lhs_cls: list, tuple or single value of classes to attempt to \
                        match LHS against (in order), or string containing \
                        keyword to match.
        :type lhs_cls: names of classes deriving from `:py:class:Base` or str
        :param rhs_cls: name of class to match RHS against.
        :type rhs_cls: name of a class deriving from `:py:class:Base`
        :param str string: text to be matched.
        :param bool require_lhs: whether the expression to be matched must \
                                 contain a LHS that is assigned to.
        :param bool upper_lhs: whether or not to convert the LHS of the \
                               matched expression to upper case.

        :return: instances of the classes representing quantities on the LHS \
                 and RHS (LHS is optional) or None if no match is found.
        :rtype: 2-tuple of objects or NoneType

        """
        if require_lhs and "=" not in string:
            return None
        if isinstance(lhs_cls, (list, tuple)):
            for cls in lhs_cls:
                obj = KeywordValueBase.match(
                    cls, rhs_cls, string, require_lhs=require_lhs, upper_lhs=upper_lhs
                )
                if obj:
                    return obj
            return obj
        # We can't just blindly check whether 'string' contains an '='
        # character as it could itself hold a string constant containing
        # an '=', e.g. FMT='("Hello = False")'.
        # Therefore we only split on the left-most '=' character
        pieces = string.split("=", 1)
        lhs = None
        if len(pieces) == 2:
            # It does contain at least one '='. Proceed to attempt to match
            # the content on the LHS of it.
            lhs = pieces[0].strip()
            if isinstance(lhs_cls, str):
                # lhs_cls is a keyword
                if upper_lhs:
                    lhs = lhs.upper()
                if lhs != lhs_cls:
                    # The content to the left of the '=' does not match the
                    # supplied keyword
                    lhs = None
            else:
                lhs = lhs_cls(lhs)
        if not lhs:
            # We haven't matched the LHS and therefore proceed to treat the
            # whole string as a RHS if the LHS is not strictly required.
            if require_lhs:
                return None
            rhs = string.strip()
        else:
            rhs = pieces[-1].strip()
        if rhs:
            rhs = rhs_cls(rhs)
        if not rhs:
            return None
        return lhs, rhs

    def tostr(self):
        if self.items[0] is None:
            return str(self.items[1])
        return "%s = %s" % tuple(self.items)


class BracketBase(Base):
    """
    bracket-base is left-bracket something right-bracket.

    This class is able to cope with nested brackets as long as they
    are correctly nested. Brackets in strings are ignored.

    The 'something' can be specified as being optional.

    """

    @staticmethod
    def match(brackets, cls, string, require_cls=True):
        """A generic match method for all types of bracketed
        expressions.

        :param str brackets: the format of the left and right brackets \
        provided as a string, for example '()'
        :param cls: the class to match the content within the brackets \
        :type cls: subclass of :py:class:`fparser.two.utils.Base`
        :param str string: the content to match
        :param bool require_cls: whether the class and associated \
        content is mandatory (True) or optional (False). The default \
        is True.
        :return: None if there is no match, otherwise a tuple with the \
        first and third entries being strings containing the left and \
        right brackets respectively and the second entry being either \
        None or an instance of the class provided as the second \
        argument (cls).
        :rtype: 'NoneType', ( `str`, `NoneType`, `str`) or ( `str`, \
        `cls`, `str` )

        """
        if not cls and require_cls:
            return None
        if not string:
            return None
        string_strip = string.strip()
        if not brackets:
            return None
        brackets_nospc = brackets.replace(" ", "")
        if not brackets_nospc:
            return None
        if len(brackets_nospc) % 2 == 1:
            # LHS and RHS bracketing must be the same size
            return None
        bracket_len = len(brackets_nospc) // 2
        left = brackets_nospc[:bracket_len]
        right = brackets_nospc[-bracket_len:]
        if len(string_strip) < bracket_len * 2:
            return None
        if not (string_strip.startswith(left) and string_strip.endswith(right)):
            return None
        # Check whether or not there's anything between the open
        # and close brackets
        line = string_strip[bracket_len:-bracket_len].strip()
        if (not line and cls and require_cls) or (line and not cls):
            return None
        if not line and (not cls or not require_cls):
            return left, None, right
        return left, cls(line), right

    def tostr(self):
        """
        :raises InternalError: if the internal items list variable is \
        not the expected size.
        :raises InternalError: if the first element of the internal \
        items list is None or is an empty string.
        """

        if len(self.items) != 3:
            raise InternalError(
                "Class BracketBase method tostr() has '{0}' items, "
                "but expecting 3.".format(len(self.items))
            )
        if not self.items[0]:
            raise InternalError(
                "Class BracketBase method tostr(). 'Items' entry 0 "
                "should be a string containing the left hand bracket "
                "but it is empty or None"
            )
        if not self.items[2]:
            raise InternalError(
                "Class BracketBase method tostr(). 'Items' entry 2 "
                "should be a string containing the right hand bracket "
                "but it is empty or None"
            )
        if self.items[1] is None:
            return "{0}{1}".format(self.items[0], self.items[2])
        return "{0}{1}{2}".format(self.items[0], self.items[1], self.items[2])


class NumberBase(Base):
    """
    ::
        <number-base> = <number> [ _ <kind-param> ]
    """

    def match(number_pattern, string):
        m = number_pattern.match(string.replace(" ", ""))
        if m is None:
            return
        d = m.groupdict()
        return d["value"].upper(), d.get("kind_param")

    match = staticmethod(match)

    def tostr(self):
        if self.items[1] is None:
            return str(self.items[0])
        return "%s_%s" % tuple(self.items)

    def _cmpkey(self):
        """Provides a key of objects to be used for comparing."""
        return self.items[0]


class CallBase(Base):
    """
    ::
        <call-base> = <lhs> ( [ <rhs> ] )
    """

    def match(lhs_cls, rhs_cls, string, upper_lhs=False, require_rhs=False):
        if not string.endswith(")"):
            return
        line, repmap = string_replace_map(string)
        i = line.rfind("(")
        if i == -1:
            return
        lhs = line[:i].rstrip()
        if not lhs:
            return
        j = line.rfind(")")
        rhs = line[i + 1 : j].strip()
        if line[j + 1 :].lstrip():
            return
        lhs = repmap(lhs)
        if upper_lhs:
            lhs = lhs.upper()
        rhs = repmap(rhs)
        if isinstance(lhs_cls, str):
            if lhs_cls != lhs:
                return
        else:
            lhs = lhs_cls(lhs)
        if rhs:
            if isinstance(rhs_cls, str):
                if rhs_cls != rhs:
                    return
            else:
                rhs = rhs_cls(rhs)
            return lhs, rhs
        if require_rhs:
            return
        return lhs, None

    match = staticmethod(match)

    def tostr(self):
        if self.items[1] is None:
            return "%s()" % (self.items[0])
        return "%s(%s)" % (self.items[0], self.items[1])


class CALLBase(CallBase):
    """
    ::
        <CALL-base> = <LHS> ( [ <rhs> ] )
    """

    def match(lhs_cls, rhs_cls, string, require_rhs=False):
        return CallBase.match(
            lhs_cls, rhs_cls, string, upper_lhs=True, require_rhs=require_rhs
        )

    match = staticmethod(match)


class StringBase(Base):
    """
    ::
        <string-base> = <xyz>

    Attributes
    ----------
    string
    """

    @staticmethod
    def match(pattern, string):
        if isinstance(pattern, (list, tuple)):
            for p in pattern:
                obj = StringBase.match(p, string)
                if obj is not None:
                    return obj
            return
        if isinstance(pattern, str):
            if len(pattern) == len(string) and pattern == string:
                return (string,)
            return
        if pattern.match(string):
            return (string,)
        return None

    def init(self, string):
        self.string = string

    def tostr(self):
        return str(self.string)

    def torepr(self):
        return "%s(%r)" % (self.__class__.__name__, self.string)

    def _cmpkey(self):
        """Provides a key of objects to be used for comparing."""
        return self.string


class STRINGBase(StringBase):
    """STRINGBase matches an upper case version of the input string with
    another a pattern (typically taken from pattern_tools.py) and
    returns the string in upper case if there is a match.

    """

    @staticmethod
    def match(my_pattern, string):
        """Matches an input string with a specified pattern. Casts the string
        to upper case before performing a match and, if there is a
        match, returns the string in upper case.

        The pattern can be a regular expression, a string, a list or a
        tuple. If the input pattern is a regular expression or a
        string, a direct equivalence is performed. If the input pattern is a
        list or a tuple, then all of the contents of the list
        or tuple are searched for a match (by recursing). The list or tuple may
        contain regular expressions, strings, lists or tuples. This
        functionality can be used to recurse down a tree of lists and
        or tuples until regular expressions or strings are found (at
        the leaves of the tree) on which to match. The patterns used
        to match in fparser can be found in patterns_tools.py. These
        make use of the pattern class, whose match method behaves like
        a regular expression. For example:

        from fparser.two import pattern_tools
        pattern = pattern_tools.intrinsic_type_name
        result = STRINGBase.match(pattern, "logical")

        :param pattern: the pattern to match
        :type pattern: `list`, `tuple`, `str` or an `re` expression
        :param str string: the string to match with the pattern
        :return: None if there is no match, or a tuple containing the \
        matched string in upper case.
        :rtype: `NoneType` or ( `str` )

        """
        if string is None:
            return None
        if not isinstance(string, str):
            raise InternalError(
                f"Supplied string should be of type str, but found {type(string)}"
            )
        if isinstance(my_pattern, (list, tuple)):
            for child in my_pattern:
                result = STRINGBase.match(child, string)
                if result:
                    return result
            return None
        string_upper = string.upper()
        if isinstance(my_pattern, str):
            if len(my_pattern) == len(string) and my_pattern == string_upper:
                return (string_upper,)
            return None
        try:
            if my_pattern.match(string_upper):
                return (string_upper,)
        except AttributeError:
            raise InternalError(
                f"Supplied pattern should be a list, tuple, str or regular "
                f"expression but found {type(my_pattern)}"
            )
        return None


class StmtBase(Base):
    """
    ::
        [ [ <label> ] [ <construct-name> : ] ] <stmt>

    Attributes
    ----------
    item : readfortran.Line
    """

    def tofortran(self, tab="", isfix=None):
        label = None
        name = None
        if self.item is not None:
            label = self.item.label
            name = self.item.name
        if isfix:
            c = " "
        else:
            c = ""
        if label:
            t = c + str(label)
            if isfix:
                while len(t) < 6:
                    t += " "
            else:
                tab = tab[len(t) :] or " "
        else:
            # BUG allow for fixed format here
            t = ""
        if name:
            return t + tab + name + ":" + str(self)
        return t + tab + str(self)

    def get_end_label(self):
        return self.item.label


class EndStmtBase(StmtBase):
    """
    ::
        <end-stmt-base> = END [ <stmt> [ <stmt-name>] ]
    """

    @staticmethod
    def match(stmt_type, stmt_name, string, require_stmt_type=False):
        start = string[:3].upper()
        if start != "END":
            return
        line = string[3:].lstrip()
        start = line[: len(stmt_type)].upper()
        if start:
            if start.replace(" ", "") != stmt_type.replace(" ", ""):
                return
            line = line[len(stmt_type) :].lstrip()
        else:
            if require_stmt_type:
                return
            return None, None
        if line:
            if stmt_name is None:
                return
            return stmt_type, stmt_name(line)
        return stmt_type, None

    def init(self, stmt_type, stmt_name):
        """
        Initialise this EndStmtBase object.

        :param str stmt_type: the type of statement, e.g. 'PROGRAM'.
        :param stmt_name: the name associated with the statement or None.
        :type stmt_name: :py:class:`fparser.two.Fortran2003.Name`

        """
        self.items = [stmt_type, stmt_name]

    def get_name(self):
        return self.items[1]

    def get_type(self):
        return self.items[0]

    def tostr(self):
        if self.items[1] is not None:
            return "END %s %s" % tuple(self.items)
        if self.items[0] is not None:
            return "END %s" % (self.items[0])
        return "END"

    def torepr(self):
        return "%s(%r, %r)" % (
            self.__class__.__name__,
            self.get_type(),
            self.get_name(),
        )

    def get_end_name(self):
        name = self.items[1]
        if name is not None:
            return name.string


def isalnum(c):
    return c.isalnum() or c == "_"


class WORDClsBase(Base):
    """Base class to support situations where there is a keyword which is
    optionally followed by further text, potentially separated by
    '::'.

    For example 'program fred', or 'import :: a,b'

    WORD-cls is WORD [ [ :: ] cls ]

    """

    @staticmethod
    def match(keyword, cls, string, colons=False, require_cls=False):
        """Checks whether the content in string matches the expected
        WORDClsBase format with 'keyword' providing the keyword, 'cls'
        providing the following text, 'colons' specifying whether an
        optional '::' is allowed as a separator between the keyword
        and cls and 'require_cls' specifying whether cls must have
        content or not.

        Note, if the optional '::' is allowed and exists in the string
        then 1) cls must also have content i.e. it implies
        `require_cls=True` and 2) white space is not required between
        the keyword and the '::' and the '::' and cls.

        The simplest form of keyword pattern is a string. However this
        method can also match more complex patterns as specified by
        the Pattern class in pattern_tools.py. As patterns can be
        built from combinations of other patterns (again see
        pattern_tool.py) this method also supports a hierarchy of
        lists and/or tuples of patterns.

        :param keyword: the pattern of the WORD to match. This can be \
            a Pattern, string, list or tuple, with a list or tuple \
            containing one or more Pattern, string, list or tuple.
        :type keyword: :py:class:`fparser.two.pattern_tools.Pattern`, \
            str, tuple of str/Pattern/tuple/list or list of \
            str/Pattern/tuple/list
        :param cls: the class to match.
        :type cls: a subclass of :py:class:`fparser.two.utils.Base`
        :param str string: Text that we are trying to match.
        :param bool colons: whether '::' is allowed as an optional \
            separator between between WORD and cls.
        :param bool require_cls: whether content for cls is required \
            or not.

        :returns: None if there is no match or, if there is a match, a \
            2-tuple containing a string matching the 'WORD' and an \
            instance of 'cls' (or None if an instance of cls is not \
            required and not provided).
        :rtype: (str, cls or NoneType) or NoneType

        """
        if isinstance(keyword, (tuple, list)):
            for child in keyword:
                try:
                    obj = WORDClsBase.match(
                        child, cls, string, colons=colons, require_cls=require_cls
                    )
                except NoMatchError:
                    obj = None
                if obj is not None:
                    return obj
            return None

        if isinstance(keyword, str):
            line = string.lstrip()
            if line[: len(keyword)].upper() != keyword.upper():
                return None
            line = line[len(keyword) :]
            pattern_value = keyword
        else:
            my_match = keyword.match(string)
            if my_match is None:
                return None
            line = string[len(my_match.group()) :]
            pattern_value = keyword.value

        if not line:
            if require_cls:
                # no text found but it is required
                return None
            return pattern_value, None
        if isalnum(line[0]):
            return None
        line = line.lstrip()
        has_colons = False
        if colons and line.startswith("::"):
            has_colons = True
            line = line[2:].lstrip()
        if not line:
            if has_colons or require_cls:
                # colons without following content is not allowed.
                return None
            return pattern_value, None
        if cls is None:
            return None
        return pattern_value, cls(line)

    def tostr(self):
        """Convert the class into Fortran.

        :return: String representation of this class without any \
                 optional '::'.
        :rtype: str

        """
        if self.items[1] is None:
            return str(self.items[0])
        s = str(self.items[1])
        if s and s[0] in "(*":
            return "%s%s" % (self.items[0], s)
        return "%s %s" % (self.items[0], s)

    def tostr_a(self):
        """Convert the class into Fortran, adding in "::".

        :return: String representation of this class including an \
                 optional '::'.
        :rtype: str

        """
        if self.items[1] is None:
            return str(self.items[0])
        return "%s :: %s" % (self.items[0], self.items[1])


class Type_Declaration_StmtBase(StmtBase):
    """<type-declaration-stmt> = <declaration-type-spec> [ [ ,
    <attr-spec> ]... :: ] <entity-decl-list>

    """

    subclass_names = []
    use_names = None  # derived class must define this list

    @staticmethod
    def match(decl_type_spec_cls, attr_spec_list_cls, entity_decl_list_cls, string):
        line, repmap = string_replace_map(string)
        i = line.find("::")
        if i != -1:
            j = line[:i].find(",")
            if j != -1:
                i = j
        else:
            if line[:6].upper() == "DOUBLE":
                m = re.search(r"\s[a-z_]", line[6:].lstrip(), re.I)
                if m is None:
                    return
                i = m.start() + len(line) - len(line[6:].lstrip())
            else:
                m = re.search(r"\s[a-z_]", line, re.I)
                if m is None:
                    return
                i = m.start()
        type_spec = decl_type_spec_cls(repmap(line[:i].rstrip()))
        if type_spec is None:
            return
        line = line[i:].lstrip()
        if line.startswith(","):
            i = line.find("::")
            if i == -1:
                return
            attr_specs = attr_spec_list_cls(repmap(line[1:i].strip()))
            if attr_specs is None:
                return
            line = line[i:]
        else:
            attr_specs = None
        if line.startswith("::"):
            line = line[2:].lstrip()
        entity_decls = entity_decl_list_cls(repmap(line))
        if entity_decls is None:
            return
        return type_spec, attr_specs, entity_decls

    def tostr(self):
        """
        :returns: the text representation of this node.
        :rtype: str
        """
        if self.items[1] is None:
            return f"{self.items[0]} :: {self.items[2]}"
        return f"{self.items[0]}, {self.items[1]} :: {self.items[2]}"


def walk(node_list, types=None, indent=0, debug=False):
    """
    Walk down the parse tree produced by fparser2.  Returns a list of all
    nodes with the specified type(s).

    :param node_list: node or list of nodes from which to walk.
    :type node_list: (list of) :py:class:fparser.two.utils.Base
    :param types: type or tuple of types of Node to return. (Default is to \
                  return all nodes.)
    :type types: type or tuple of types
    :param int indent: extent to which to indent debug output.
    :param bool debug: whether or not to write textual representation of AST \
                       to stdout.
    :returns: a list of nodes
    :rtype: `list` of :py:class:`fparser.two.utils.Base`
    """
    local_list = []

    if not isinstance(node_list, (list, tuple)):
        node_list = [node_list]

    for child in node_list:
        if debug:
            if isinstance(child, str):
                print(indent * "  " + "child type = ", type(child), repr(child))
            else:
                print(indent * "  " + "child type = ", type(child))
        if types is None or isinstance(child, types):
            local_list.append(child)
        # Recurse down
        if isinstance(child, Base):
            local_list += walk(child.children, types, indent + 1, debug)

    return local_list


def get_child(node, node_type):
    """
    Searches for the first, immediate child of the supplied node that is of
    the specified type.

    :param node: the node whose children will be searched.
    :type node: :py:class:`fparser.two.utils.Base`
    :param type node_type: the class of child node to search for.

    :returns: the first child node of type node_type that is encountered \
              or None.
    :rtype: :py:class:`fparser.two.utils.Base`

    """
    for child in node.children:
        if isinstance(child, node_type):
            return child
    return None<|MERGE_RESOLUTION|>--- conflicted
+++ resolved
@@ -538,19 +538,6 @@
     """
 
     @staticmethod
-<<<<<<< HEAD
-    def match(startcls, subclasses, endcls, reader,
-              match_labels=False,
-              match_names=False,
-              match_name_classes=(),
-              enable_do_label_construct_hook=False,
-              enable_if_construct_hook=False,
-              enable_where_construct_hook=False,
-              strict_order=False,
-              strict_match_names=False,
-              once_only=False):
-        '''Checks whether the content in reader matches the given
-=======
     def match(
         startcls,
         subclasses,
@@ -564,10 +551,10 @@
         enable_where_construct_hook=False,
         strict_order=False,
         strict_match_names=False,
+        once_only=False
     ):
         """
         Checks whether the content in reader matches the given
->>>>>>> 527f3447
         type of block statement (e.g. DO..END DO, IF...END IF etc.)
 
         :param type startcls: the class marking the beginning of the block
@@ -636,21 +623,7 @@
             if match_names:
                 start_name = obj.get_start_name()
 
-        # Comments and Include statements are always valid sub-classes
-        # classes = subclasses + [di.Comment, di.Include_Stmt]
-        # Preprocessor directives are always valid sub-classes
-<<<<<<< HEAD
-        # cpp_classes = [getattr(di.C99Preprocessor, cls_name)
-        #                for cls_name in di.C99Preprocessor.CPP_CLASS_NAMES]
-        # classes += cpp_classes
         classes = subclasses
-=======
-        cpp_classes = [
-            getattr(di.C99Preprocessor, cls_name)
-            for cls_name in di.C99Preprocessor.CPP_CLASS_NAMES
-        ]
-        classes += cpp_classes
->>>>>>> 527f3447
         if endcls is not None:
             classes += [endcls]
             endcls_all = tuple([endcls] + endcls.subclasses[endcls.__name__])
