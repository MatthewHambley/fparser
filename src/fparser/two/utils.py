--- conflicted
+++ resolved
@@ -75,15 +75,7 @@
 from fparser.two import pattern_tools as pattern
 from fparser.common.readfortran import FortranReaderBase
 
-<<<<<<< HEAD
-# Cray pointers are a well known extension to the Fortran
-# standard. See
-# https://gcc.gnu.org/onlinedocs/gfortran/Cray-pointers.html for
-# example. If 'cray-pointer' is specified in EXTENSIONS then this
-# extension is allowed in fparser.
-EXTENSIONS = ["cray-pointer"]
-
-=======
+
 # A list of supported extensions to the standard(s)
 
 # An X edit descriptor in a format statement specifies the position
@@ -94,7 +86,14 @@
 # allows the X edit descriptor to be specified without a preceeding
 # integer.
 EXTENSIONS = ["x-format"]
->>>>>>> 8bf92129
+
+# Cray pointers are a well known extension to the Fortran
+# standard. See
+# https://gcc.gnu.org/onlinedocs/gfortran/Cray-pointers.html for
+# example. If 'cray-pointer' is specified in EXTENSIONS then this
+# extension is allowed in fparser.
+EXTENSIONS += ["cray-pointer"]
+
 
 class FparserException(Exception):
     '''Base class exception for fparser. This allows an external tool to
