# Copyright (c) 2018-2022 Science and Technology Facilities Council.

# All rights reserved.

# Modifications made as part of the fparser project are distributed
# under the following license:

# Redistribution and use in source and binary forms, with or without
# modification, are permitted provided that the following conditions are
# met:

# 1. Redistributions of source code must retain the above copyright
# notice, this list of conditions and the following disclaimer.

# 2. Redistributions in binary form must reproduce the above copyright
# notice, this list of conditions and the following disclaimer in the
# documentation and/or other materials provided with the distribution.

# 3. Neither the name of the copyright holder nor the names of its
# contributors may be used to endorse or promote products derived from
# this software without specific prior written permission.

# THIS SOFTWARE IS PROVIDED BY THE COPYRIGHT HOLDERS AND CONTRIBUTORS
# "AS IS" AND ANY EXPRESS OR IMPLIED WARRANTIES, INCLUDING, BUT NOT
# LIMITED TO, THE IMPLIED WARRANTIES OF MERCHANTABILITY AND FITNESS FOR
# A PARTICULAR PURPOSE ARE DISCLAIMED. IN NO EVENT SHALL THE COPYRIGHT
# HOLDER OR CONTRIBUTORS BE LIABLE FOR ANY DIRECT, INDIRECT, INCIDENTAL,
# SPECIAL, EXEMPLARY, OR CONSEQUENTIAL DAMAGES (INCLUDING, BUT NOT
# LIMITED TO, PROCUREMENT OF SUBSTITUTE GOODS OR SERVICES; LOSS OF USE,
# DATA, OR PROFITS; OR BUSINESS INTERRUPTION) HOWEVER CAUSED AND ON ANY
# THEORY OF LIABILITY, WHETHER IN CONTRACT, STRICT LIABILITY, OR TORT
# (INCLUDING NEGLIGENCE OR OTHERWISE) ARISING IN ANY WAY OUT OF THE USE
# OF THIS SOFTWARE, EVEN IF ADVISED OF THE POSSIBILITY OF SUCH DAMAGE.

"""Test Fortran 2003 rule R1109 : This file tests the support for the
Use statement.

"""

import pytest
from fparser.api import get_reader
from fparser.two.Fortran2003 import Use_Stmt
from fparser.two.symbol_table import SYMBOL_TABLES, Use
from fparser.two.utils import NoMatchError, InternalError

# match() use ...


# match() 'use x'. Use both string and reader input here, but from
# here on we will just use string input as that is what is passed to
# the match() method
def test_use(f2003_create):
    """Check that a basic use is parsed correctly. Input separately as a
    string and as a reader object

    """

    def check_use(reader):
        """Internal helper function to avoid code replication."""
        ast = Use_Stmt(reader)
        assert "USE my_model" in str(ast)
        assert repr(ast) == "Use_Stmt(None, None, Name('my_model'), '', None)"

    line = "use my_model"
    check_use(line)
    reader = get_reader(line)
    check_use(reader)


# match() 'use :: x'
def test_use_colons(f2003_create):
    """Check that a basic use with '::' is parsed correctly."""
    line = "use :: my_model"
    ast = Use_Stmt(line)
    assert "USE :: my_model" in str(ast)
    assert repr(ast) == "Use_Stmt(None, '::', Name('my_model'), '', None)"


# match() 'use, nature :: x'
def test_use_nature(f2003_create):
    """Check that a use with a 'nature' specification is parsed correctly."""
    line = "use, intrinsic :: my_model"
    ast = Use_Stmt(line)
    assert "USE, INTRINSIC :: my_model" in str(ast)
    assert repr(ast) == (
        "Use_Stmt(Module_Nature('INTRINSIC'), '::', Name('my_model'), " "'', None)"
    )


# match() 'use x, rename'
<<<<<<< HEAD
@pytest.mark.usefixtures("f2003_create", "fake_symbol_table")
def test_use_rename():
    '''Check that a use with a rename clause is parsed correctly.'''
    line = "use my_module, new_name=>name"
=======
def test_use_rename(f2003_create):
    """Check that a use with a nename clause is parsed correctly."""
    line = "use my_module, name=>new_name"
>>>>>>> a9c7a7df
    ast = Use_Stmt(line)
    assert "USE my_module, new_name => name" in str(ast)
    assert repr(ast) == (
        "Use_Stmt(None, None, Name('my_module'), ',', Rename_List(',', "
<<<<<<< HEAD
        "(Rename(None, Name('new_name'), Name('name')),)))")
    table = SYMBOL_TABLES.current_scope
    assert "my_module" in table._modules
    use = table._modules["my_module"]
    # We only store the *local* names of the symbols in rename_list
    assert use.rename_list == set(["new_name"])
    # The original name of the symbol in the module being imported is stored
    # in a separate map.
    assert use._local_to_module_map["new_name"] == "name"
=======
        "(Rename(None, Name('name'), Name('new_name')),)))"
    )
>>>>>>> a9c7a7df


# match() 'use x, only: y'
def test_use_only(f2003_create):
    """Check that a use statement is parsed correctly when there is an
    only clause. Test both with and without a scoping region.

    """
    line = "use my_model, only: name"
    ast = Use_Stmt(line)
    assert "USE my_model, ONLY: name" in str(ast)
    assert repr(ast) == (
        "Use_Stmt(None, None, Name('my_model'), ', ONLY:', Only_List(',', "
        "(Name('name'),)))"
    )
    # Repeat when there is a scoping region.
    SYMBOL_TABLES.enter_scope("test_scope")
    ast = Use_Stmt(line)
    table = SYMBOL_TABLES.current_scope
    assert "my_model" in table._modules
    use = table._modules["my_model"]
    assert use.name == "my_model"
    assert use.only_list == set(["name"])
    assert use.rename_list is None
    SYMBOL_TABLES.exit_scope()


# match() 'use x, only:'
def test_use_only_empty(f2003_create):
    """Check that a use statement is parsed correctly when there is an
    only clause without any content.

    """
    line = "use my_model, only:"
    ast = Use_Stmt(line)
    assert "USE my_model, ONLY:" in str(ast)
<<<<<<< HEAD
    assert repr(ast) == (
        "Use_Stmt(None, None, Name('my_model'), ', ONLY:', None)")
    # Repeat when there is a scoping region.
    SYMBOL_TABLES.enter_scope("test_scope")
    ast = Use_Stmt(line)
    table = SYMBOL_TABLES.current_scope
    assert "my_model" in table._modules
    use = table._modules["my_model"]
    assert isinstance(use, Use)
    assert use.only_list == set()
    assert use.rename_list is None
    SYMBOL_TABLES.exit_scope()


def test_use_only_plus_rename(f2003_create):
    '''Check that a use statement with an only clause and some variable
    renaming is parsed correctly.

    '''
    line = "use my_model, only: a, b=>c"
    ast = Use_Stmt(line)
    assert repr(ast) == ("Use_Stmt(None, None, Name('my_model'), "
                         "', ONLY:', Only_List(',', (Name('a'), "
                         "Rename(None, Name('b'), Name('c')))))")
    # Repeat when there is a scoping region.
    SYMBOL_TABLES.enter_scope("test_scope")
    ast = Use_Stmt(line)
    table = SYMBOL_TABLES.current_scope
    assert "my_model" in table._modules
    use = table._modules["my_model"]
    assert isinstance(use, Use)
    sym_names = use.symbol_names
    assert sym_names == ["a", "b"]
    assert use.only_list == set(["a", "b"])
    assert use.rename_list is None
    SYMBOL_TABLES.exit_scope()
=======
    assert repr(ast) == ("Use_Stmt(None, None, Name('my_model'), ', ONLY:', None)")
>>>>>>> a9c7a7df


# match() '  use  ,  nature  ::  x  ,  name=>new_name'
def test_use_spaces_1(f2003_create):
    """Check that a use statement with spaces works correctly with
    renaming.

    """
    line = "  Use  ,  intrinsic  ::  my_model  ,  name=>new_name  "
    ast = Use_Stmt(line)
    assert "USE, INTRINSIC :: my_model, name => new_name" in str(ast)
    assert repr(ast) == (
        "Use_Stmt(Module_Nature('INTRINSIC'), '::', Name('my_model'), ',', "
        "Rename_List(',', (Rename(None, Name('name'), Name('new_name')),)))"
    )


# match() '  use  ,  nature  ::  x  ,  only  :  name'
def test_use_spaces_2(f2003_create):
    """Check that a use statement with spaces works correctly with an only
    clause.

    """
    line = "  use  ,  intrinsic  ::  my_model  ,  only  :  name  "
    ast = Use_Stmt(line)
    assert "USE, INTRINSIC :: my_model, ONLY: name" in str(ast)
    assert (
        repr(ast) == "Use_Stmt(Module_Nature('INTRINSIC'), '::', Name('my_model'), ', "
        "ONLY:', Only_List(',', (Name('name'),)))"
    )


# match() mixed case
def test_use_mixed_case(f2003_create):
    """Check that a use statement with mixed case keywords ('use' and
    'only') works as expected.

    """
    line = "UsE my_model, OnLy: name"
    ast = Use_Stmt(line)
    assert "USE my_model, ONLY: name" in str(ast)
    assert (
        repr(ast) == "Use_Stmt(None, None, Name('my_model'), ', ONLY:', Only_List(',', "
        "(Name('name'),)))"
    )


# match() Syntax errors


def test_syntaxerror(f2003_create):
    """Test that NoMatchError is raised for various syntax errors."""
    for line in [
        "us",
        "ust",
        "use",
        "usemy_model",
        "use, ",
        "use, ::",
        "use, intrinsic",
        "use, intrinsic::",
        "use, intrinsic my_module",
        "use,",
        "use my_model,",
        "use my_model, only",
        "use my_model, only ;",
        "use my_model, only name",
    ]:
        with pytest.raises(NoMatchError) as excinfo:
            _ = Use_Stmt(line)
        assert "Use_Stmt: '{0}'".format(line) in str(excinfo.value)


# match() Internal errors


def test_use_internal_error1(f2003_create):
    """Check that an internal error is raised if the length of the Items
    list is not 5 as the str() method assumes that it is.

    """
    line = "use my_model"
    ast = Use_Stmt(line)
    ast.items = (None, None, None, None)
    with pytest.raises(InternalError) as excinfo:
        str(ast)
    assert "should be of size 5 but found '4'" in str(excinfo.value)


def test_use_internal_error2(f2003_create):
    """Check that an internal error is raised if the module name (entry 2
    of Items) is empty or None as the str() method assumes that it is
    a string with content.

    """
    line = "use my_model"
    ast = Use_Stmt(line)
    for content in [None, ""]:
        ast.items = (None, None, content, None, None)
        with pytest.raises(InternalError) as excinfo:
            str(ast)
        assert ("entry 2 should be a module name but it is " "empty") in str(
            excinfo.value
        )


def test_use_internal_error3(f2003_create):
    """Check that an internal error is raised if entry 3 of Items is
    'None' as the str() method assumes it is a (potentially empty)
    string.

    """
    line = "use my_model"
    ast = Use_Stmt(line)
    ast.items = (None, None, "my_module", None, None)
    with pytest.raises(InternalError) as excinfo:
        str(ast)
    assert "entry 3 should be a string but found 'None'" in str(excinfo.value)<|MERGE_RESOLUTION|>--- conflicted
+++ resolved
@@ -88,21 +88,14 @@
 
 
 # match() 'use x, rename'
-<<<<<<< HEAD
 @pytest.mark.usefixtures("f2003_create", "fake_symbol_table")
 def test_use_rename():
     '''Check that a use with a rename clause is parsed correctly.'''
     line = "use my_module, new_name=>name"
-=======
-def test_use_rename(f2003_create):
-    """Check that a use with a nename clause is parsed correctly."""
-    line = "use my_module, name=>new_name"
->>>>>>> a9c7a7df
     ast = Use_Stmt(line)
     assert "USE my_module, new_name => name" in str(ast)
     assert repr(ast) == (
         "Use_Stmt(None, None, Name('my_module'), ',', Rename_List(',', "
-<<<<<<< HEAD
         "(Rename(None, Name('new_name'), Name('name')),)))")
     table = SYMBOL_TABLES.current_scope
     assert "my_module" in table._modules
@@ -112,10 +105,6 @@
     # The original name of the symbol in the module being imported is stored
     # in a separate map.
     assert use._local_to_module_map["new_name"] == "name"
-=======
-        "(Rename(None, Name('name'), Name('new_name')),)))"
-    )
->>>>>>> a9c7a7df
 
 
 # match() 'use x, only: y'
@@ -152,7 +141,6 @@
     line = "use my_model, only:"
     ast = Use_Stmt(line)
     assert "USE my_model, ONLY:" in str(ast)
-<<<<<<< HEAD
     assert repr(ast) == (
         "Use_Stmt(None, None, Name('my_model'), ', ONLY:', None)")
     # Repeat when there is a scoping region.
@@ -189,9 +177,6 @@
     assert use.only_list == set(["a", "b"])
     assert use.rename_list is None
     SYMBOL_TABLES.exit_scope()
-=======
-    assert repr(ast) == ("Use_Stmt(None, None, Name('my_model'), ', ONLY:', None)")
->>>>>>> a9c7a7df
 
 
 # match() '  use  ,  nature  ::  x  ,  name=>new_name'
